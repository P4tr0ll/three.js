--- conflicted
+++ resolved
@@ -1,13 +1,9 @@
 import { Texture } from './Texture.js';
 import { ClampToEdgeWrapping, NearestFilter } from '../constants.js';
 
-<<<<<<< HEAD
 class DataTexture3D extends Texture {
-=======
-function DataTexture3D( data = null, width = 1, height = 1, depth = 1 ) {
->>>>>>> 5ad3317b
 
-	constructor( data, width, height, depth ) {
+	constructor( data = null, width = 1, height = 1, depth = 1 ) {
 
 		// We're going to add .setXXX() methods for setting properties later.
 		// Users can still set in DataTexture3D directly.
@@ -17,15 +13,11 @@
 		//
 		// See #14839
 
-<<<<<<< HEAD
 		super( null );
-=======
-	this.image = { data, width, height, depth };
->>>>>>> 5ad3317b
 
 		Object.defineProperty( this, 'isDataTexture3D', { value: true } );
 
-		this.image = { data: data || null, width: width || 1, height: height || 1, depth: depth || 1 };
+		this.image = { data, width, height, depth };
 
 		this.magFilter = NearestFilter;
 		this.minFilter = NearestFilter;
