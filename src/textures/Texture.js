--- conflicted
+++ resolved
@@ -17,13 +17,9 @@
 
 let textureId = 0;
 
-<<<<<<< HEAD
 class Texture extends EventDispatcher {
-=======
-function Texture( image = Texture.DEFAULT_IMAGE, mapping = Texture.DEFAULT_MAPPING, wrapS = ClampToEdgeWrapping, wrapT = ClampToEdgeWrapping, magFilter = LinearFilter, minFilter = LinearMipmapLinearFilter, format = RGBAFormat, type = UnsignedByteType, anisotropy = 1, encoding = LinearEncoding ) {
->>>>>>> 5ad3317b
-
-	constructor( image, mapping, wrapS, wrapT, magFilter, minFilter, format, type, anisotropy, encoding ) {
+
+	constructor( image = Texture.DEFAULT_IMAGE, mapping = Texture.DEFAULT_MAPPING, wrapS = ClampToEdgeWrapping, wrapT = ClampToEdgeWrapping, magFilter = LinearFilter, minFilter = LinearMipmapLinearFilter, format = RGBAFormat, type = UnsignedByteType, anisotropy = 1, encoding = LinearEncoding ) {
 
 		super();
 
@@ -32,61 +28,40 @@
 		Object.defineProperty( this, 'DEFAULT_IMAGE', { value: undefined } );
 		Object.defineProperty( this, 'DEFAULT_MAPPING', { value: UVMapping } );
 
-<<<<<<< HEAD
 		this.uuid = MathUtils.generateUUID();
 
 		this.name = '';
 
-		this.image = image !== undefined ? image : Texture.DEFAULT_IMAGE;
+		this.image = image;
 		this.mipmaps = [];
 
-		this.mapping = mapping !== undefined ? mapping : Texture.DEFAULT_MAPPING;
-
-		this.wrapS = wrapS !== undefined ? wrapS : ClampToEdgeWrapping;
-		this.wrapT = wrapT !== undefined ? wrapT : ClampToEdgeWrapping;
-
-		this.magFilter = magFilter !== undefined ? magFilter : LinearFilter;
-		this.minFilter = minFilter !== undefined ? minFilter : LinearMipmapLinearFilter;
-=======
-	this.image = image;
-	this.mipmaps = [];
-
-	this.mapping = mapping;
-
-	this.wrapS = wrapS;
-	this.wrapT = wrapT;
-
-	this.magFilter = magFilter;
-	this.minFilter = minFilter;
-
-	this.anisotropy = anisotropy;
-
-	this.format = format;
-	this.internalFormat = null;
-	this.type = type;
->>>>>>> 5ad3317b
-
-		this.anisotropy = anisotropy !== undefined ? anisotropy : 1;
-
-		this.format = format !== undefined ? format : RGBAFormat;
+		this.mapping = mapping;
+
+		this.wrapS = wrapS;
+		this.wrapT = wrapT;
+
+		this.magFilter = magFilter;
+		this.minFilter = minFilter;
+
+		this.anisotropy = anisotropy;
+
+		this.format = format;
 		this.internalFormat = null;
-		this.type = type !== undefined ? type : UnsignedByteType;
+		this.type = type;
 
 		this.offset = new Vector2( 0, 0 );
 		this.repeat = new Vector2( 1, 1 );
 		this.center = new Vector2( 0, 0 );
 		this.rotation = 0;
 
-<<<<<<< HEAD
 		this.matrixAutoUpdate = true;
 		this.matrix = new Matrix3();
-=======
-	// Values of encoding !== THREE.LinearEncoding only supported on map, envMap and emissiveMap.
-	//
-	// Also changing the encoding after already used by a Material will not automatically make the Material
-	// update. You need to explicitly call Material.needsUpdate to trigger it to recompile.
-	this.encoding = encoding;
->>>>>>> 5ad3317b
+
+    // Values of encoding !== THREE.LinearEncoding only supported on map, envMap and emissiveMap.
+    //
+    // Also changing the encoding after already used by a Material will not automatically make the Material
+    // update. You need to explicitly call Material.needsUpdate to trigger it to recompile.
+    this.encoding = encoding;
 
 		this.generateMipmaps = true;
 		this.premultiplyAlpha = false;
@@ -353,57 +328,45 @@
 
 	}
 
-<<<<<<< HEAD
 	set needsUpdate( value ) {
-=======
-} );
-
-Object.defineProperty( Texture.prototype, 'needsUpdate', {
-
-	set: function ( value ) {
->>>>>>> 5ad3317b
 
 		if ( value === true ) this.version ++;
 
 	}
 
-<<<<<<< HEAD
-=======
-} );
-
-function serializeImage( image ) {
-
-	if ( ( typeof HTMLImageElement !== 'undefined' && image instanceof HTMLImageElement ) ||
-		( typeof HTMLCanvasElement !== 'undefined' && image instanceof HTMLCanvasElement ) ||
-		( typeof ImageBitmap !== 'undefined' && image instanceof ImageBitmap ) ) {
-
-		// default images
-
-		return ImageUtils.getDataURL( image );
-
-	} else {
-
-		if ( image.data ) {
-
-			// images of DataTexture
-
-			return {
-				data: Array.prototype.slice.call( image.data ),
-				width: image.width,
-				height: image.height,
-				type: image.data.constructor.name
-			};
-
-		} else {
-
-			console.warn( 'THREE.Texture: Unable to serialize Texture.' );
-			return {};
-
-		}
-
-	}
-
->>>>>>> 5ad3317b
+  serializeImage( image ) {
+
+    if ( ( typeof HTMLImageElement !== 'undefined' && image instanceof HTMLImageElement ) ||
+      ( typeof HTMLCanvasElement !== 'undefined' && image instanceof HTMLCanvasElement ) ||
+      ( typeof ImageBitmap !== 'undefined' && image instanceof ImageBitmap ) ) {
+
+      // default images
+
+      return ImageUtils.getDataURL( image );
+
+    } else {
+
+      if ( image.data ) {
+
+        // images of DataTexture
+
+        return {
+          data: Array.prototype.slice.call( image.data ),
+          width: image.width,
+          height: image.height,
+          type: image.data.constructor.name
+        };
+
+      } else {
+
+        console.warn( 'THREE.Texture: Unable to serialize Texture.' );
+        return {};
+
+      }
+
+    }
+
+  }
 }
 
 export { Texture };