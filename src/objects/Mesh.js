/**
 * @author mrdoob / http://mrdoob.com/
 * @author alteredq / http://alteredqualia.com/
 * @author mikael emtinger / http://gomo.se/
 * @author jonobr1 / http://jonobr1.com/
 */

THREE.Mesh = function ( geometry, material ) {

	THREE.Object3D.call( this );

	this.type = 'Mesh';

	this.geometry = geometry !== undefined ? geometry : new THREE.Geometry();
	this.material = material !== undefined ? material : new THREE.MeshBasicMaterial( { color: Math.random() * 0xffffff } );

	this.updateMorphTargets();

};

THREE.Mesh.prototype = Object.create( THREE.Object3D.prototype );
THREE.Mesh.prototype.constructor = THREE.Mesh;

THREE.Mesh.prototype.updateMorphTargets = function () {

	if ( this.geometry.morphTargets !== undefined && this.geometry.morphTargets.length > 0 ) {

		this.morphTargetBase = - 1;
		this.morphTargetForcedOrder = [];
		this.morphTargetInfluences = [];
		this.morphTargetDictionary = {};

		for ( var m = 0, ml = this.geometry.morphTargets.length; m < ml; m ++ ) {

			this.morphTargetInfluences.push( 0 );
			this.morphTargetDictionary[ this.geometry.morphTargets[ m ].name ] = m;

		}

	}

};

THREE.Mesh.prototype.getMorphTargetIndexByName = function ( name ) {

	if ( this.morphTargetDictionary[ name ] !== undefined ) {

		return this.morphTargetDictionary[ name ];

	}

	console.warn( 'THREE.Mesh.getMorphTargetIndexByName: morph target ' + name + ' does not exist. Returning 0.' );

	return 0;

};


THREE.Mesh.prototype.raycast = ( function () {

	var inverseMatrix = new THREE.Matrix4();
	var ray = new THREE.Ray();
	var sphere = new THREE.Sphere();

	var vA = new THREE.Vector3();
	var vB = new THREE.Vector3();
	var vC = new THREE.Vector3();

<<<<<<< HEAD
	var tempA = new THREE.Vector3();
	var tempB = new THREE.Vector3();
	var tempC = new THREE.Vector3();

	return function ( raycaster, intersects ) {
=======
	return function raycast ( raycaster, intersects ) {
>>>>>>> 22b4a311

		var geometry = this.geometry;
		var material = this.material;

		if ( material === undefined ) return;

		// Checking boundingSphere distance to ray

		if ( geometry.boundingSphere === null ) geometry.computeBoundingSphere();

		sphere.copy( geometry.boundingSphere );
		sphere.applyMatrix4( this.matrixWorld );

		if ( raycaster.ray.isIntersectionSphere( sphere ) === false ) {

			return;

		}

		// Check boundingBox before continuing

		inverseMatrix.getInverse( this.matrixWorld );
		ray.copy( raycaster.ray ).applyMatrix4( inverseMatrix );

		if ( geometry.boundingBox !== null ) {

			if ( ray.isIntersectionBox( geometry.boundingBox ) === false ) {

				return;

			}

		}

		var a, b, c;

		if ( geometry instanceof THREE.BufferGeometry ) {

			var attributes = geometry.attributes;

			if ( attributes.index !== undefined ) {

				var indices = attributes.index.array;
				var positions = attributes.position.array;
				var offsets = geometry.drawcalls;

				if ( offsets.length === 0 ) {

					offsets = [ { start: 0, count: indices.length, index: 0 } ];

				}

				for ( var oi = 0, ol = offsets.length; oi < ol; ++ oi ) {

					var start = offsets[ oi ].start;
					var count = offsets[ oi ].count;
					var index = offsets[ oi ].index;

					for ( var i = start, il = start + count; i < il; i += 3 ) {

						a = index + indices[ i ];
						b = index + indices[ i + 1 ];
						c = index + indices[ i + 2 ];

						vA.fromArray( positions, a * 3 );
						vB.fromArray( positions, b * 3 );
						vC.fromArray( positions, c * 3 );

						if ( material.side === THREE.BackSide ) {

							var intersectionPoint = ray.intersectTriangle( vC, vB, vA, true );

						} else {

							var intersectionPoint = ray.intersectTriangle( vA, vB, vC, material.side !== THREE.DoubleSide );

						}

						if ( intersectionPoint === null ) continue;

						intersectionPoint.applyMatrix4( this.matrixWorld );

						var distance = raycaster.ray.origin.distanceTo( intersectionPoint );

						if ( distance < raycaster.near || distance > raycaster.far ) continue;

						intersects.push( {

							distance: distance,
							point: intersectionPoint,
							face: new THREE.Face3( a, b, c, THREE.Triangle.normal( vA, vB, vC ) ),
							faceIndex: Math.floor( i / 3 ), // triangle number in indices buffer semantics
							object: this

						} );

					}

				}

			} else {

				var positions = attributes.position.array;

				for ( var i = 0, j = 0, il = positions.length; i < il; i += 3, j += 9 ) {

					a = i;
					b = i + 1;
					c = i + 2;

					vA.fromArray( positions, j );
					vB.fromArray( positions, j + 3 );
					vC.fromArray( positions, j + 6 );

					if ( material.side === THREE.BackSide ) {

						var intersectionPoint = ray.intersectTriangle( vC, vB, vA, true );

					} else {

						var intersectionPoint = ray.intersectTriangle( vA, vB, vC, material.side !== THREE.DoubleSide );

					}

					if ( intersectionPoint === null ) continue;

					intersectionPoint.applyMatrix4( this.matrixWorld );

					var distance = raycaster.ray.origin.distanceTo( intersectionPoint );

					if ( distance < raycaster.near || distance > raycaster.far ) continue;

					intersects.push( {

						distance: distance,
						point: intersectionPoint,
						face: new THREE.Face3( a, b, c, THREE.Triangle.normal( vA, vB, vC ) ),
						index: Math.floor(i/3), // triangle number in positions buffer semantics
						object: this

					} );

				}

			}

		} else if ( geometry instanceof THREE.Geometry ) {

			var isFaceMaterial = material instanceof THREE.MeshFaceMaterial;
			var materials = isFaceMaterial === true ? material.materials : null;

			var vertices = geometry.vertices;
			var faces = geometry.faces;

			for ( var f = 0, fl = faces.length; f < fl; f ++ ) {

				var face = faces[ f ];
				var faceMaterial = isFaceMaterial === true ? materials[ face.materialIndex ] : material;

				if ( faceMaterial === undefined ) continue;

				a = vertices[ face.a ];
				b = vertices[ face.b ];
				c = vertices[ face.c ];

				if ( faceMaterial.morphTargets === true ) {

					var morphTargets = geometry.morphTargets;
					var morphInfluences = this.morphTargetInfluences;

					vA.set( 0, 0, 0 );
					vB.set( 0, 0, 0 );
					vC.set( 0, 0, 0 );

					for ( var t = 0, tl = morphTargets.length; t < tl; t ++ ) {

						var influence = morphInfluences[ t ];

						if ( influence === 0 ) continue;

						var targets = morphTargets[ t ].vertices;

						vA.addScaledVector( tempA.subVectors( targets[ face.a ], a ), influence );
						vB.addScaledVector( tempB.subVectors( targets[ face.b ], b ), influence );
						vC.addScaledVector( tempC.subVectors( targets[ face.c ], c ), influence );

					}

					vA.add( a );
					vB.add( b );
					vC.add( c );

					a = vA;
					b = vB;
					c = vC;

				}

				if ( faceMaterial.side === THREE.BackSide ) {

					var intersectionPoint = ray.intersectTriangle( c, b, a, true );

				} else {

					var intersectionPoint = ray.intersectTriangle( a, b, c, faceMaterial.side !== THREE.DoubleSide );

				}

				if ( intersectionPoint === null ) continue;

				intersectionPoint.applyMatrix4( this.matrixWorld );

				var distance = raycaster.ray.origin.distanceTo( intersectionPoint );

				if ( distance < raycaster.near || distance > raycaster.far ) continue;

				intersects.push( {

					distance: distance,
					point: intersectionPoint,
					face: face,
					faceIndex: f,
					object: this

				} );

			}

		}

	};

}() );

THREE.Mesh.prototype.clone = function ( object, recursive ) {

	if ( object === undefined ) object = new THREE.Mesh( this.geometry, this.material );

	THREE.Object3D.prototype.clone.call( this, object, recursive );

	return object;

};

THREE.Mesh.prototype.toJSON = function ( meta ) {

	var data = THREE.Object3D.prototype.toJSON.call( this, meta );

	// only serialize if not in meta geometries cache
	if ( meta.geometries[ this.geometry.uuid ] === undefined ) {
		meta.geometries[ this.geometry.uuid ] = this.geometry.toJSON( meta );
	}

	// only serialize if not in meta materials cache
	if ( meta.materials[ this.material.uuid ] === undefined ) {
		meta.materials[ this.material.uuid ] = this.material.toJSON( meta );
	}

	data.object.geometry = this.geometry.uuid;
	data.object.material = this.material.uuid;

	return data;

};<|MERGE_RESOLUTION|>--- conflicted
+++ resolved
@@ -66,15 +66,11 @@
 	var vB = new THREE.Vector3();
 	var vC = new THREE.Vector3();
 
-<<<<<<< HEAD
 	var tempA = new THREE.Vector3();
 	var tempB = new THREE.Vector3();
 	var tempC = new THREE.Vector3();
 
-	return function ( raycaster, intersects ) {
-=======
-	return function raycast ( raycaster, intersects ) {
->>>>>>> 22b4a311
+	return function raycast( raycaster, intersects ) {
 
 		var geometry = this.geometry;
 		var material = this.material;
