import {
	REVISION,
	BackSide,
	FrontSide,
	DoubleSide,
	RGBAFormat,
	HalfFloatType,
	FloatType,
	UnsignedByteType,
	NoToneMapping,
	LinearMipmapLinearFilter,
	SRGBColorSpace,
	LinearSRGBColorSpace,
	sRGBEncoding,
	LinearEncoding,
	RGBAIntegerFormat,
	RGIntegerFormat,
	RedIntegerFormat,
	UnsignedIntType,
	UnsignedShortType,
	UnsignedInt248Type,
	UnsignedShort4444Type,
	UnsignedShort5551Type,
	WebGLCoordinateSystem,
	DisplayP3ColorSpace,
	LinearDisplayP3ColorSpace
} from '../constants.js';
import { Color } from '../math/Color.js';
import { Frustum } from '../math/Frustum.js';
import { Matrix4 } from '../math/Matrix4.js';
import { Vector2 } from '../math/Vector2.js';
import { Vector3 } from '../math/Vector3.js';
import { Vector4 } from '../math/Vector4.js';
import { floorPowerOfTwo } from '../math/MathUtils.js';
import { WebGLAnimation } from './webgl/WebGLAnimation.js';
import { WebGLAttributes } from './webgl/WebGLAttributes.js';
import { WebGLBackground } from './webgl/WebGLBackground.js';
import { WebGLBindingStates } from './webgl/WebGLBindingStates.js';
import { WebGLBufferRenderer } from './webgl/WebGLBufferRenderer.js';
import { WebGLCapabilities } from './webgl/WebGLCapabilities.js';
import { WebGLClipping } from './webgl/WebGLClipping.js';
import { WebGLCubeMaps } from './webgl/WebGLCubeMaps.js';
import { WebGLCubeUVMaps } from './webgl/WebGLCubeUVMaps.js';
import { WebGLExtensions } from './webgl/WebGLExtensions.js';
import { WebGLGeometries } from './webgl/WebGLGeometries.js';
import { WebGLIndexedBufferRenderer } from './webgl/WebGLIndexedBufferRenderer.js';
import { WebGLInfo } from './webgl/WebGLInfo.js';
import { WebGLMorphtargets } from './webgl/WebGLMorphtargets.js';
import { WebGLObjects } from './webgl/WebGLObjects.js';
import { WebGLPrograms } from './webgl/WebGLPrograms.js';
import { WebGLProperties } from './webgl/WebGLProperties.js';
import { WebGLRenderLists } from './webgl/WebGLRenderLists.js';
import { WebGLRenderStates } from './webgl/WebGLRenderStates.js';
import { WebGLRenderTarget } from './WebGLRenderTarget.js';
import { WebGLShadowMap } from './webgl/WebGLShadowMap.js';
import { WebGLState } from './webgl/WebGLState.js';
import { WebGLTextures } from './webgl/WebGLTextures.js';
import { WebGLUniforms } from './webgl/WebGLUniforms.js';
import { WebGLUtils } from './webgl/WebGLUtils.js';
import { WebXRManager } from './webxr/WebXRManager.js';
import { WebGLMaterials } from './webgl/WebGLMaterials.js';
import { WebGLUniformsGroups } from './webgl/WebGLUniformsGroups.js';
import { createCanvasElement } from '../utils.js';
import { ColorManagement } from '../math/ColorManagement.js';

class WebGLRenderer {

	constructor( parameters = {} ) {

		const {
			canvas = createCanvasElement(),
			context = null,
			depth = true,
			stencil = true,
			alpha = false,
			antialias = false,
			premultipliedAlpha = true,
			preserveDrawingBuffer = false,
			powerPreference = 'default',
			failIfMajorPerformanceCaveat = false,
		} = parameters;

		this.isWebGLRenderer = true;

		let _alpha;

		if ( context !== null ) {

			_alpha = context.getContextAttributes().alpha;

		} else {

			_alpha = alpha;

		}

		const uintClearColor = new Uint32Array( 4 );
		const intClearColor = new Int32Array( 4 );

		let currentRenderList = null;
		let currentRenderState = null;

		// render() can be called from within a callback triggered by another render.
		// We track this so that the nested render call gets its list and state isolated from the parent render call.

		const renderListStack = [];
		const renderStateStack = [];

		// public properties

		this.domElement = canvas;

		// Debug configuration container
		this.debug = {

			/**
			 * Enables error checking and reporting when shader programs are being compiled
			 * @type {boolean}
			 */
			checkShaderErrors: true,
			/**
			 * Callback for custom error reporting.
			 * @type {?Function}
			 */
			onShaderError: null
		};

		// clearing

		this.autoClear = true;
		this.autoClearColor = true;
		this.autoClearDepth = true;
		this.autoClearStencil = true;

		// scene graph

		this.sortObjects = true;

		// user-defined clipping

		this.clippingPlanes = [];
		this.localClippingEnabled = false;

		// physically based shading

		this._outputColorSpace = SRGBColorSpace;

		// physical lights

		this._useLegacyLights = false;

		// tone mapping

		this.toneMapping = NoToneMapping;
		this.toneMappingExposure = 1.0;

		// internal properties

		const _this = this;

		let _isContextLost = false;

		// internal state cache

		let _currentActiveCubeFace = 0;
		let _currentActiveMipmapLevel = 0;
		let _currentRenderTarget = null;
		let _currentMaterialId = - 1;

		let _currentCamera = null;

		const _currentViewport = new Vector4();
		const _currentScissor = new Vector4();
		let _currentScissorTest = null;

		const _currentClearColor = new Color( 0x000000 );
		let _currentClearAlpha = 0;

		//

		let _width = canvas.width;
		let _height = canvas.height;

		let _pixelRatio = 1;
		let _opaqueSort = null;
		let _transparentSort = null;

		const _viewport = new Vector4( 0, 0, _width, _height );
		const _scissor = new Vector4( 0, 0, _width, _height );
		let _scissorTest = false;

		// frustum

		const _frustum = new Frustum();

		// clipping

		let _clippingEnabled = false;
		let _localClippingEnabled = false;

		// transmission

		let _transmissionRenderTarget = null;

		// camera matrices cache

		const _projScreenMatrix = new Matrix4();

		const _vector2 = new Vector2();
		const _vector3 = new Vector3();

		const _emptyScene = { background: null, fog: null, environment: null, overrideMaterial: null, isScene: true };

		function getTargetPixelRatio() {

			return _currentRenderTarget === null ? _pixelRatio : 1;

		}

		// initialize

		let _gl = context;

		function getContext( contextNames, contextAttributes ) {

			for ( let i = 0; i < contextNames.length; i ++ ) {

				const contextName = contextNames[ i ];
				const context = canvas.getContext( contextName, contextAttributes );
				if ( context !== null ) return context;

			}

			return null;

		}

		try {

			const contextAttributes = {
				alpha: true,
				depth,
				stencil,
				antialias,
				premultipliedAlpha,
				preserveDrawingBuffer,
				powerPreference,
				failIfMajorPerformanceCaveat,
			};

			// OffscreenCanvas does not have setAttribute, see #22811
			if ( 'setAttribute' in canvas ) canvas.setAttribute( 'data-engine', `three.js r${REVISION}` );

			// event listeners must be registered before WebGL context is created, see #12753
			canvas.addEventListener( 'webglcontextlost', onContextLost, false );
			canvas.addEventListener( 'webglcontextrestored', onContextRestore, false );
			canvas.addEventListener( 'webglcontextcreationerror', onContextCreationError, false );

			if ( _gl === null ) {

				const contextNames = [ 'webgl2', 'webgl', 'experimental-webgl' ];

				if ( _this.isWebGL1Renderer === true ) {

					contextNames.shift();

				}

				_gl = getContext( contextNames, contextAttributes );

				if ( _gl === null ) {

					if ( getContext( contextNames ) ) {

						throw new Error( 'Error creating WebGL context with your selected attributes.' );

					} else {

						throw new Error( 'Error creating WebGL context.' );

					}

				}

			}

			if ( typeof WebGLRenderingContext !== 'undefined' && _gl instanceof WebGLRenderingContext ) { // @deprecated, r153

				console.warn( 'THREE.WebGLRenderer: WebGL 1 support was deprecated in r153 and will be removed in r163.' );

			}

			// Some experimental-webgl implementations do not have getShaderPrecisionFormat

			if ( _gl.getShaderPrecisionFormat === undefined ) {

				_gl.getShaderPrecisionFormat = function () {

					return { 'rangeMin': 1, 'rangeMax': 1, 'precision': 1 };

				};

			}

		} catch ( error ) {

			console.error( 'THREE.WebGLRenderer: ' + error.message );
			throw error;

		}

		let extensions, capabilities, state, info;
		let properties, textures, cubemaps, cubeuvmaps, attributes, geometries, objects;
		let programCache, materials, renderLists, renderStates, clipping, shadowMap;

		let background, morphtargets, bufferRenderer, indexedBufferRenderer;

		let utils, bindingStates, uniformsGroups;

		function initGLContext() {

			extensions = new WebGLExtensions( _gl );

			capabilities = new WebGLCapabilities( _gl, extensions, parameters );

			extensions.init( capabilities );

			utils = new WebGLUtils( _gl, extensions, capabilities );

			state = new WebGLState( _gl, extensions, capabilities );

			info = new WebGLInfo( _gl );
			properties = new WebGLProperties();
			textures = new WebGLTextures( _gl, extensions, state, properties, capabilities, utils, info );
			cubemaps = new WebGLCubeMaps( _this );
			cubeuvmaps = new WebGLCubeUVMaps( _this );
			attributes = new WebGLAttributes( _gl, capabilities );
			bindingStates = new WebGLBindingStates( _gl, extensions, attributes, capabilities );
			geometries = new WebGLGeometries( _gl, attributes, info, bindingStates );
			objects = new WebGLObjects( _gl, geometries, attributes, info );
			morphtargets = new WebGLMorphtargets( _gl, capabilities, textures );
			clipping = new WebGLClipping( properties );
			programCache = new WebGLPrograms( _this, cubemaps, cubeuvmaps, extensions, capabilities, bindingStates, clipping );
			materials = new WebGLMaterials( _this, properties );
			renderLists = new WebGLRenderLists();
			renderStates = new WebGLRenderStates( extensions, capabilities );
			background = new WebGLBackground( _this, cubemaps, cubeuvmaps, state, objects, _alpha, premultipliedAlpha );
			shadowMap = new WebGLShadowMap( _this, objects, capabilities );
			uniformsGroups = new WebGLUniformsGroups( _gl, info, capabilities, state );

			bufferRenderer = new WebGLBufferRenderer( _gl, extensions, info, capabilities );
			indexedBufferRenderer = new WebGLIndexedBufferRenderer( _gl, extensions, info, capabilities );

			info.programs = programCache.programs;

			_this.capabilities = capabilities;
			_this.extensions = extensions;
			_this.properties = properties;
			_this.renderLists = renderLists;
			_this.shadowMap = shadowMap;
			_this.state = state;
			_this.info = info;

		}

		initGLContext();

		// xr

		const xr = new WebXRManager( _this, _gl );

		this.xr = xr;

		// API

		this.getContext = function () {

			return _gl;

		};

		this.getContextAttributes = function () {

			return _gl.getContextAttributes();

		};

		this.forceContextLoss = function () {

			const extension = extensions.get( 'WEBGL_lose_context' );
			if ( extension ) extension.loseContext();

		};

		this.forceContextRestore = function () {

			const extension = extensions.get( 'WEBGL_lose_context' );
			if ( extension ) extension.restoreContext();

		};

		this.getPixelRatio = function () {

			return _pixelRatio;

		};

		this.setPixelRatio = function ( value ) {

			if ( value === undefined ) return;

			_pixelRatio = value;

			this.setSize( _width, _height, false );

		};

		this.getSize = function ( target ) {

			return target.set( _width, _height );

		};

		this.setSize = function ( width, height, updateStyle = true ) {

			if ( xr.isPresenting ) {

				console.warn( 'THREE.WebGLRenderer: Can\'t change size while VR device is presenting.' );
				return;

			}

			_width = width;
			_height = height;

			canvas.width = Math.floor( width * _pixelRatio );
			canvas.height = Math.floor( height * _pixelRatio );

			if ( updateStyle === true ) {

				canvas.style.width = width + 'px';
				canvas.style.height = height + 'px';

			}

			this.setViewport( 0, 0, width, height );

		};

		this.getDrawingBufferSize = function ( target ) {

			return target.set( _width * _pixelRatio, _height * _pixelRatio ).floor();

		};

		this.setDrawingBufferSize = function ( width, height, pixelRatio ) {

			_width = width;
			_height = height;

			_pixelRatio = pixelRatio;

			canvas.width = Math.floor( width * pixelRatio );
			canvas.height = Math.floor( height * pixelRatio );

			this.setViewport( 0, 0, width, height );

		};

		this.getCurrentViewport = function ( target ) {

			return target.copy( _currentViewport );

		};

		this.getViewport = function ( target ) {

			return target.copy( _viewport );

		};

		this.setViewport = function ( x, y, width, height ) {

			if ( x.isVector4 ) {

				_viewport.set( x.x, x.y, x.z, x.w );

			} else {

				_viewport.set( x, y, width, height );

			}

			state.viewport( _currentViewport.copy( _viewport ).multiplyScalar( _pixelRatio ).floor() );

		};

		this.getScissor = function ( target ) {

			return target.copy( _scissor );

		};

		this.setScissor = function ( x, y, width, height ) {

			if ( x.isVector4 ) {

				_scissor.set( x.x, x.y, x.z, x.w );

			} else {

				_scissor.set( x, y, width, height );

			}

			state.scissor( _currentScissor.copy( _scissor ).multiplyScalar( _pixelRatio ).floor() );

		};

		this.getScissorTest = function () {

			return _scissorTest;

		};

		this.setScissorTest = function ( boolean ) {

			state.setScissorTest( _scissorTest = boolean );

		};

		this.setOpaqueSort = function ( method ) {

			_opaqueSort = method;

		};

		this.setTransparentSort = function ( method ) {

			_transparentSort = method;

		};

		// Clearing

		this.getClearColor = function ( target ) {

			return target.copy( background.getClearColor() );

		};

		this.setClearColor = function () {

			background.setClearColor.apply( background, arguments );

		};

		this.getClearAlpha = function () {

			return background.getClearAlpha();

		};

		this.setClearAlpha = function () {

			background.setClearAlpha.apply( background, arguments );

		};

		this.clear = function ( color = true, depth = true, stencil = true ) {

			let bits = 0;

			if ( color ) {

				// check if we're trying to clear an integer target
				let isIntegerFormat = false;
				if ( _currentRenderTarget !== null ) {

					const targetFormat = _currentRenderTarget.texture.format;
					isIntegerFormat = targetFormat === RGBAIntegerFormat ||
						targetFormat === RGIntegerFormat ||
						targetFormat === RedIntegerFormat;

				}

				// use the appropriate clear functions to clear the target if it's a signed
				// or unsigned integer target
				if ( isIntegerFormat ) {

					const targetType = _currentRenderTarget.texture.type;
					const isUnsignedType = targetType === UnsignedByteType ||
						targetType === UnsignedIntType ||
						targetType === UnsignedShortType ||
						targetType === UnsignedInt248Type ||
						targetType === UnsignedShort4444Type ||
						targetType === UnsignedShort5551Type;

					const clearColor = background.getClearColor();
					const a = background.getClearAlpha();
					const r = clearColor.r;
					const g = clearColor.g;
					const b = clearColor.b;

					if ( isUnsignedType ) {

						uintClearColor[ 0 ] = r;
						uintClearColor[ 1 ] = g;
						uintClearColor[ 2 ] = b;
						uintClearColor[ 3 ] = a;
						_gl.clearBufferuiv( _gl.COLOR, 0, uintClearColor );

					} else {

						intClearColor[ 0 ] = r;
						intClearColor[ 1 ] = g;
						intClearColor[ 2 ] = b;
						intClearColor[ 3 ] = a;
						_gl.clearBufferiv( _gl.COLOR, 0, intClearColor );

					}

				} else {

					bits |= _gl.COLOR_BUFFER_BIT;

				}

			}

			if ( depth ) bits |= _gl.DEPTH_BUFFER_BIT;
			if ( stencil ) {

				bits |= _gl.STENCIL_BUFFER_BIT;
				this.state.buffers.stencil.setMask( 0xffffffff );

			}

			_gl.clear( bits );

		};

		this.clearColor = function () {

			this.clear( true, false, false );

		};

		this.clearDepth = function () {

			this.clear( false, true, false );

		};

		this.clearStencil = function () {

			this.clear( false, false, true );

		};

		//

		this.dispose = function () {

			canvas.removeEventListener( 'webglcontextlost', onContextLost, false );
			canvas.removeEventListener( 'webglcontextrestored', onContextRestore, false );
			canvas.removeEventListener( 'webglcontextcreationerror', onContextCreationError, false );

			renderLists.dispose();
			renderStates.dispose();
			properties.dispose();
			cubemaps.dispose();
			cubeuvmaps.dispose();
			objects.dispose();
			bindingStates.dispose();
			uniformsGroups.dispose();
			programCache.dispose();

			xr.dispose();

			xr.removeEventListener( 'sessionstart', onXRSessionStart );
			xr.removeEventListener( 'sessionend', onXRSessionEnd );

			if ( _transmissionRenderTarget ) {

				_transmissionRenderTarget.dispose();
				_transmissionRenderTarget = null;

			}

			animation.stop();

		};

		// Events

		function onContextLost( event ) {

			event.preventDefault();

			console.log( 'THREE.WebGLRenderer: Context Lost.' );

			_isContextLost = true;

		}

		function onContextRestore( /* event */ ) {

			console.log( 'THREE.WebGLRenderer: Context Restored.' );

			_isContextLost = false;

			const infoAutoReset = info.autoReset;
			const shadowMapEnabled = shadowMap.enabled;
			const shadowMapAutoUpdate = shadowMap.autoUpdate;
			const shadowMapNeedsUpdate = shadowMap.needsUpdate;
			const shadowMapType = shadowMap.type;

			initGLContext();

			info.autoReset = infoAutoReset;
			shadowMap.enabled = shadowMapEnabled;
			shadowMap.autoUpdate = shadowMapAutoUpdate;
			shadowMap.needsUpdate = shadowMapNeedsUpdate;
			shadowMap.type = shadowMapType;

		}

		function onContextCreationError( event ) {

			console.error( 'THREE.WebGLRenderer: A WebGL context could not be created. Reason: ', event.statusMessage );

		}

		function onMaterialDispose( event ) {

			const material = event.target;

			material.removeEventListener( 'dispose', onMaterialDispose );

			deallocateMaterial( material );

		}

		// Buffer deallocation

		function deallocateMaterial( material ) {

			releaseMaterialProgramReferences( material );

			properties.remove( material );

		}


		function releaseMaterialProgramReferences( material ) {

			const programs = properties.get( material ).programs;

			if ( programs !== undefined ) {

				programs.forEach( function ( program ) {

					programCache.releaseProgram( program );

				} );

				if ( material.isShaderMaterial ) {

					programCache.releaseShaderCache( material );

				}

			}

		}

		// Buffer rendering

		this.renderBufferDirect = function ( camera, scene, geometry, material, object, group ) {

			if ( scene === null ) scene = _emptyScene; // renderBufferDirect second parameter used to be fog (could be null)

			const frontFaceCW = ( object.isMesh && object.matrixWorld.determinant() < 0 );

			const program = setProgram( camera, scene, geometry, material, object );

			state.setMaterial( material, frontFaceCW );

			//

			let index = geometry.index;
			let rangeFactor = 1;

			if ( material.wireframe === true ) {

				index = geometries.getWireframeAttribute( geometry );

				if ( index === undefined ) return;

				rangeFactor = 2;

			}

			//

			const drawRange = geometry.drawRange;
			const position = geometry.attributes.position;

			let drawStart = drawRange.start * rangeFactor;
			let drawEnd = ( drawRange.start + drawRange.count ) * rangeFactor;

			if ( group !== null ) {

				drawStart = Math.max( drawStart, group.start * rangeFactor );
				drawEnd = Math.min( drawEnd, ( group.start + group.count ) * rangeFactor );

			}

			if ( index !== null ) {

				drawStart = Math.max( drawStart, 0 );
				drawEnd = Math.min( drawEnd, index.count );

			} else if ( position !== undefined && position !== null ) {

				drawStart = Math.max( drawStart, 0 );
				drawEnd = Math.min( drawEnd, position.count );

			}

			const drawCount = drawEnd - drawStart;

			if ( drawCount < 0 || drawCount === Infinity ) return;

			//

			bindingStates.setup( object, material, program, geometry, index );

			let attribute;
			let renderer = bufferRenderer;

			if ( index !== null ) {

				attribute = attributes.get( index );

				renderer = indexedBufferRenderer;
				renderer.setIndex( attribute );

			}

			//

			if ( object.isMesh ) {

				if ( material.wireframe === true ) {

					state.setLineWidth( material.wireframeLinewidth * getTargetPixelRatio() );
					renderer.setMode( _gl.LINES );

				} else {

					renderer.setMode( _gl.TRIANGLES );

				}

			} else if ( object.isLine ) {

				let lineWidth = material.linewidth;

				if ( lineWidth === undefined ) lineWidth = 1; // Not using Line*Material

				state.setLineWidth( lineWidth * getTargetPixelRatio() );

				if ( object.isLineSegments ) {

					renderer.setMode( _gl.LINES );

				} else if ( object.isLineLoop ) {

					renderer.setMode( _gl.LINE_LOOP );

				} else {

					renderer.setMode( _gl.LINE_STRIP );

				}

			} else if ( object.isPoints ) {

				renderer.setMode( _gl.POINTS );

			} else if ( object.isSprite ) {

				renderer.setMode( _gl.TRIANGLES );

			}

			if ( object.isBatchedMesh ) {

				renderer.renderMultiDraw( object._multiDrawStarts, object._multiDrawCounts, object._multiDrawCount );

			} else if ( object.isInstancedMesh ) {

				renderer.renderInstances( drawStart, drawCount, object.count );

			} else if ( geometry.isInstancedBufferGeometry ) {

				const maxInstanceCount = geometry._maxInstanceCount !== undefined ? geometry._maxInstanceCount : Infinity;
				const instanceCount = Math.min( geometry.instanceCount, maxInstanceCount );

				renderer.renderInstances( drawStart, drawCount, instanceCount );

			} else {

				renderer.render( drawStart, drawCount );

			}

		};

		// Compile

		function prepareMaterial( material, scene, object ) {

			if ( material.transparent === true && material.side === DoubleSide && material.forceSinglePass === false ) {

				material.side = BackSide;
				material.needsUpdate = true;
				getProgram( material, scene, object );

				material.side = FrontSide;
				material.needsUpdate = true;
				getProgram( material, scene, object );

				material.side = DoubleSide;

			} else {

				getProgram( material, scene, object );

			}

		}

		this.compile = function ( scene, camera, targetScene = null ) {

			if ( targetScene === null ) targetScene = scene;

			currentRenderState = renderStates.get( targetScene );
			currentRenderState.init();

			renderStateStack.push( currentRenderState );

			// gather lights from both the target scene and the new object that will be added to the scene.

			targetScene.traverseVisible( function ( object ) {

				if ( object.isLight && object.layers.test( camera.layers ) ) {

					currentRenderState.pushLight( object );

					if ( object.castShadow ) {

						currentRenderState.pushShadow( object );

					}

				}

			} );

			if ( scene !== targetScene ) {

				scene.traverseVisible( function ( object ) {

					if ( object.isLight && object.layers.test( camera.layers ) ) {

						currentRenderState.pushLight( object );

						if ( object.castShadow ) {

							currentRenderState.pushShadow( object );

						}

					}

				} );

			}

			currentRenderState.setupLights( _this._useLegacyLights );

			// Only initialize materials in the new scene, not the targetScene.

			const materials = new Set();

			scene.traverse( function ( object ) {

				const material = object.material;

				if ( material ) {

					if ( Array.isArray( material ) ) {

						for ( let i = 0; i < material.length; i ++ ) {

							const material2 = material[ i ];

							prepareMaterial( material2, targetScene, object );
							materials.add( material2 );

						}

					} else {

						prepareMaterial( material, targetScene, object );
						materials.add( material );

					}

				}

			} );

			renderStateStack.pop();
			currentRenderState = null;

			return materials;

		};

		// compileAsync

		this.compileAsync = function ( scene, camera, targetScene = null ) {

			const materials = this.compile( scene, camera, targetScene );

			// Wait for all the materials in the new object to indicate that they're
			// ready to be used before resolving the promise.

			return new Promise( ( resolve ) => {

				function checkMaterialsReady() {

					materials.forEach( function ( material ) {

						const materialProperties = properties.get( material );
						const program = materialProperties.currentProgram;

						if ( program.isReady() ) {

							// remove any programs that report they're ready to use from the list
							materials.delete( material );

						}

					} );

					// once the list of compiling materials is empty, call the callback

					if ( materials.size === 0 ) {

						resolve( scene );
						return;

					}

					// if some materials are still not ready, wait a bit and check again

					setTimeout( checkMaterialsReady, 10 );

				}

				if ( extensions.get( 'KHR_parallel_shader_compile' ) !== null ) {

					// If we can check the compilation status of the materials without
					// blocking then do so right away.

					checkMaterialsReady();

				} else {

					// Otherwise start by waiting a bit to give the materials we just
					// initialized a chance to finish.

					setTimeout( checkMaterialsReady, 10 );

				}

			} );

		};

		// Animation Loop

		let onAnimationFrameCallback = null;

		function onAnimationFrame( time ) {

			if ( onAnimationFrameCallback ) onAnimationFrameCallback( time );

		}

		function onXRSessionStart() {

			animation.stop();

		}

		function onXRSessionEnd() {

			animation.start();

		}

		const animation = new WebGLAnimation();
		animation.setAnimationLoop( onAnimationFrame );

		if ( typeof self !== 'undefined' ) animation.setContext( self );

		this.setAnimationLoop = function ( callback ) {

			onAnimationFrameCallback = callback;
			xr.setAnimationLoop( callback );

			( callback === null ) ? animation.stop() : animation.start();

		};

		xr.addEventListener( 'sessionstart', onXRSessionStart );
		xr.addEventListener( 'sessionend', onXRSessionEnd );

		// Rendering

		this.render = function ( scene, camera ) {

			if ( camera !== undefined && camera.isCamera !== true ) {

				console.error( 'THREE.WebGLRenderer.render: camera is not an instance of THREE.Camera.' );
				return;

			}

			if ( _isContextLost === true ) return;

			// update scene graph

			if ( scene.matrixWorldAutoUpdate === true ) scene.updateMatrixWorld();

			// update camera matrices and frustum

			if ( camera.parent === null && camera.matrixWorldAutoUpdate === true ) camera.updateMatrixWorld();

			if ( xr.enabled === true && xr.isPresenting === true ) {

				if ( xr.cameraAutoUpdate === true ) xr.updateCamera( camera );

				camera = xr.getCamera(); // use XR camera for rendering

			}

			//
			if ( scene.isScene === true ) scene.onBeforeRender( _this, scene, camera, _currentRenderTarget );

			currentRenderState = renderStates.get( scene, renderStateStack.length );
			currentRenderState.init();

			renderStateStack.push( currentRenderState );

			_projScreenMatrix.multiplyMatrices( camera.projectionMatrix, camera.matrixWorldInverse );
			_frustum.setFromProjectionMatrix( _projScreenMatrix );

			_localClippingEnabled = this.localClippingEnabled;
			_clippingEnabled = clipping.init( this.clippingPlanes, _localClippingEnabled );

			currentRenderList = renderLists.get( scene, renderListStack.length );
			currentRenderList.init();

			renderListStack.push( currentRenderList );

			projectObject( scene, camera, 0, _this.sortObjects );

			currentRenderList.finish();

			if ( _this.sortObjects === true ) {

				currentRenderList.sort( _opaqueSort, _transparentSort );

			}

			//

			this.info.render.frame ++;

			if ( _clippingEnabled === true ) clipping.beginShadows();

			const shadowsArray = currentRenderState.state.shadowsArray;

			shadowMap.render( shadowsArray, scene, camera );

			if ( _clippingEnabled === true ) clipping.endShadows();

			//

			if ( this.info.autoReset === true ) this.info.reset();


			//

			background.render( currentRenderList, scene );

			// render scene

			currentRenderState.setupLights( _this._useLegacyLights );

			if ( camera.isArrayCamera ) {

				const cameras = camera.cameras;

				for ( let i = 0, l = cameras.length; i < l; i ++ ) {

					const camera2 = cameras[ i ];

					renderScene( currentRenderList, scene, camera2, camera2.viewport );

				}

			} else {

				renderScene( currentRenderList, scene, camera );

			}

			//

			if ( _currentRenderTarget !== null ) {

				// resolve multisample renderbuffers to a single-sample texture if necessary

				textures.updateMultisampleRenderTarget( _currentRenderTarget );

				// Generate mipmap if we're using any kind of mipmap filtering

				textures.updateRenderTargetMipmap( _currentRenderTarget );

			}

			//

			if ( scene.isScene === true ) scene.onAfterRender( _this, scene, camera );

			// _gl.finish();

			bindingStates.resetDefaultState();
			_currentMaterialId = - 1;
			_currentCamera = null;

			renderStateStack.pop();

			if ( renderStateStack.length > 0 ) {

				currentRenderState = renderStateStack[ renderStateStack.length - 1 ];

			} else {

				currentRenderState = null;

			}

			renderListStack.pop();

			if ( renderListStack.length > 0 ) {

				currentRenderList = renderListStack[ renderListStack.length - 1 ];

			} else {

				currentRenderList = null;

			}

		};

		function projectObject( object, camera, groupOrder, sortObjects ) {

			if ( object.visible === false ) return;

			const visible = object.layers.test( camera.layers );

			if ( visible ) {

				if ( object.isGroup ) {

					groupOrder = object.renderOrder;

				} else if ( object.isLOD ) {

					if ( object.autoUpdate === true ) object.update( camera );

				} else if ( object.isLight ) {

					currentRenderState.pushLight( object );

					if ( object.castShadow ) {

						currentRenderState.pushShadow( object );

					}

				} else if ( object.isSprite ) {

					if ( ! object.frustumCulled || _frustum.intersectsSprite( object ) ) {

						if ( sortObjects ) {

							_vector3.setFromMatrixPosition( object.matrixWorld )
								.applyMatrix4( _projScreenMatrix );

						}

						const geometry = objects.update( object );
						const material = object.material;

						if ( material.visible ) {

							currentRenderList.push( object, geometry, material, groupOrder, _vector3.z, null );

						}

					}

				} else if ( object.isMesh || object.isLine || object.isPoints ) {

					if ( ! object.frustumCulled || _frustum.intersectsObject( object ) ) {

						const geometry = objects.update( object );
						const material = object.material;

						if ( sortObjects ) {

							if ( object.boundingSphere !== undefined ) {

								if ( object.boundingSphere === null ) object.computeBoundingSphere();
								_vector3.copy( object.boundingSphere.center );

							} else {

								if ( geometry.boundingSphere === null ) geometry.computeBoundingSphere();
								_vector3.copy( geometry.boundingSphere.center );

							}

							_vector3
								.applyMatrix4( object.matrixWorld )
								.applyMatrix4( _projScreenMatrix );

						}

						if ( Array.isArray( material ) ) {

							const groups = geometry.groups;

							for ( let i = 0, l = groups.length; i < l; i ++ ) {

								const group = groups[ i ];
								const groupMaterial = material[ group.materialIndex ];

								if ( groupMaterial && groupMaterial.visible ) {

									currentRenderList.push( object, geometry, groupMaterial, groupOrder, _vector3.z, group );

								}

							}

						} else if ( material.visible ) {

							currentRenderList.push( object, geometry, material, groupOrder, _vector3.z, null );

						}

					}

				}

			}

			const children = object.children;

			for ( let i = 0, l = children.length; i < l; i ++ ) {

				projectObject( children[ i ], camera, groupOrder, sortObjects );

			}

		}

		function renderScene( currentRenderList, scene, camera, viewport ) {

			const opaqueObjects = currentRenderList.opaque;
			const transmissiveObjects = currentRenderList.transmissive;
			const transparentObjects = currentRenderList.transparent;

			currentRenderState.setupLightsView( camera );

			if ( _clippingEnabled === true ) clipping.setGlobalState( _this.clippingPlanes, camera );

			if ( transmissiveObjects.length > 0 ) renderTransmissionPass( opaqueObjects, transmissiveObjects, scene, camera );

			if ( viewport ) state.viewport( _currentViewport.copy( viewport ) );

			if ( opaqueObjects.length > 0 ) renderObjects( opaqueObjects, scene, camera );
			if ( transmissiveObjects.length > 0 ) renderObjects( transmissiveObjects, scene, camera );
			if ( transparentObjects.length > 0 ) renderObjects( transparentObjects, scene, camera );

			// Ensure depth buffer writing is enabled so it can be cleared on next render

			state.buffers.depth.setTest( true );
			state.buffers.depth.setMask( true );
			state.buffers.color.setMask( true );

			state.setPolygonOffset( false );

		}

		function renderTransmissionPass( opaqueObjects, transmissiveObjects, scene, camera ) {

			const overrideMaterial = scene.isScene === true ? scene.overrideMaterial : null;

			if ( overrideMaterial !== null ) {

				return;

			}

			const isWebGL2 = capabilities.isWebGL2;

			if ( _transmissionRenderTarget === null ) {

				_transmissionRenderTarget = new WebGLRenderTarget( 1, 1, {
					generateMipmaps: true,
					type: extensions.has( 'EXT_color_buffer_half_float' ) ? HalfFloatType : UnsignedByteType,
					minFilter: LinearMipmapLinearFilter,
					samples: ( isWebGL2 ) ? 4 : 0
				} );

				// debug

				/*
				const geometry = new PlaneGeometry();
				const material = new MeshBasicMaterial( { map: _transmissionRenderTarget.texture } );

				const mesh = new Mesh( geometry, material );
				scene.add( mesh );
				*/

			}

			_this.getDrawingBufferSize( _vector2 );

			if ( isWebGL2 ) {

				_transmissionRenderTarget.setSize( _vector2.x, _vector2.y );

			} else {

				_transmissionRenderTarget.setSize( floorPowerOfTwo( _vector2.x ), floorPowerOfTwo( _vector2.y ) );

			}

			//

			const currentRenderTarget = _this.getRenderTarget();
			_this.setRenderTarget( _transmissionRenderTarget );

			_this.getClearColor( _currentClearColor );
			_currentClearAlpha = _this.getClearAlpha();
			if ( _currentClearAlpha < 1 ) _this.setClearColor( 0xffffff, 0.5 );

			_this.clear();

			// Turn off the features which can affect the frag color for opaque objects pass.
			// Otherwise they are applied twice in opaque objects pass and transmission objects pass.
			const currentToneMapping = _this.toneMapping;
			_this.toneMapping = NoToneMapping;

			renderObjects( opaqueObjects, scene, camera );

			textures.updateMultisampleRenderTarget( _transmissionRenderTarget );
			textures.updateRenderTargetMipmap( _transmissionRenderTarget );

			let renderTargetNeedsUpdate = false;

			for ( let i = 0, l = transmissiveObjects.length; i < l; i ++ ) {

				const renderItem = transmissiveObjects[ i ];

				const object = renderItem.object;
				const geometry = renderItem.geometry;
				const material = renderItem.material;
				const group = renderItem.group;

				if ( material.side === DoubleSide && object.layers.test( camera.layers ) ) {

					const currentSide = material.side;

					material.side = BackSide;
					material.needsUpdate = true;

					renderObject( object, scene, camera, geometry, material, group );

					material.side = currentSide;
					material.needsUpdate = true;

					renderTargetNeedsUpdate = true;

				}

			}

			if ( renderTargetNeedsUpdate === true ) {

				textures.updateMultisampleRenderTarget( _transmissionRenderTarget );
				textures.updateRenderTargetMipmap( _transmissionRenderTarget );

			}

			_this.setRenderTarget( currentRenderTarget );

			_this.setClearColor( _currentClearColor, _currentClearAlpha );

			_this.toneMapping = currentToneMapping;

		}

		function renderObjects( renderList, scene, camera ) {

			const overrideMaterial = scene.isScene === true ? scene.overrideMaterial : null;

			for ( let i = 0, l = renderList.length; i < l; i ++ ) {

				const renderItem = renderList[ i ];

				const object = renderItem.object;
				const geometry = renderItem.geometry;
				const material = overrideMaterial === null ? renderItem.material : overrideMaterial;
				const group = renderItem.group;

				if ( object.layers.test( camera.layers ) ) {

					renderObject( object, scene, camera, geometry, material, group );

				}

			}

		}

		function renderObject( object, scene, camera, geometry, material, group ) {

			object.onBeforeRender( _this, scene, camera, geometry, material, group );

			object.modelViewMatrix.multiplyMatrices( camera.matrixWorldInverse, object.matrixWorld );
			object.normalMatrix.getNormalMatrix( object.modelViewMatrix );

			material.onBeforeRender( _this, scene, camera, geometry, object, group );

			if ( material.transparent === true && material.side === DoubleSide && material.forceSinglePass === false ) {

				material.side = BackSide;
				material.needsUpdate = true;
				_this.renderBufferDirect( camera, scene, geometry, material, object, group );

				material.side = FrontSide;
				material.needsUpdate = true;
				_this.renderBufferDirect( camera, scene, geometry, material, object, group );

				material.side = DoubleSide;

			} else {

				_this.renderBufferDirect( camera, scene, geometry, material, object, group );

			}

			object.onAfterRender( _this, scene, camera, geometry, material, group );

		}

		function getProgram( material, scene, object ) {

			if ( scene.isScene !== true ) scene = _emptyScene; // scene could be a Mesh, Line, Points, ...

			const materialProperties = properties.get( material );

			const lights = currentRenderState.state.lights;
			const shadowsArray = currentRenderState.state.shadowsArray;

			const lightsStateVersion = lights.state.version;

			const parameters = programCache.getParameters( material, lights.state, shadowsArray, scene, object );
			const programCacheKey = programCache.getProgramCacheKey( parameters );

			let programs = materialProperties.programs;

			// always update environment and fog - changing these trigger an getProgram call, but it's possible that the program doesn't change

			materialProperties.environment = material.isMeshStandardMaterial ? scene.environment : null;
			materialProperties.fog = scene.fog;
			materialProperties.envMap = ( material.isMeshStandardMaterial ? cubeuvmaps : cubemaps ).get( material.envMap || materialProperties.environment );

			if ( programs === undefined ) {

				// new material

				material.addEventListener( 'dispose', onMaterialDispose );

				programs = new Map();
				materialProperties.programs = programs;

			}

			let program = programs.get( programCacheKey );

			if ( program !== undefined ) {

				// early out if program and light state is identical

				if ( materialProperties.currentProgram === program && materialProperties.lightsStateVersion === lightsStateVersion ) {

					updateCommonMaterialProperties( material, parameters );

					return program;

				}

			} else {

				parameters.uniforms = programCache.getUniforms( material );

				material.onBuild( object, parameters, _this );

				material.onBeforeCompile( parameters, _this );

				program = programCache.acquireProgram( parameters, programCacheKey );
				programs.set( programCacheKey, program );

				materialProperties.uniforms = parameters.uniforms;

			}

			const uniforms = materialProperties.uniforms;

			if ( ( ! material.isShaderMaterial && ! material.isRawShaderMaterial ) || material.clipping === true ) {

				uniforms.clippingPlanes = clipping.uniform;

			}

			updateCommonMaterialProperties( material, parameters );

			// store the light setup it was created for

			materialProperties.needsLights = materialNeedsLights( material );
			materialProperties.lightsStateVersion = lightsStateVersion;

			if ( materialProperties.needsLights ) {

				// wire up the material to this renderer's lighting state

				uniforms.ambientLightColor.value = lights.state.ambient;
				uniforms.lightProbe.value = lights.state.probe;
				uniforms.directionalLights.value = lights.state.directional;
				uniforms.directionalLightShadows.value = lights.state.directionalShadow;
				uniforms.spotLights.value = lights.state.spot;
				uniforms.spotLightShadows.value = lights.state.spotShadow;
				uniforms.rectAreaLights.value = lights.state.rectArea;
				uniforms.ltc_1.value = lights.state.rectAreaLTC1;
				uniforms.ltc_2.value = lights.state.rectAreaLTC2;
				uniforms.pointLights.value = lights.state.point;
				uniforms.pointLightShadows.value = lights.state.pointShadow;
				uniforms.hemisphereLights.value = lights.state.hemi;

				uniforms.directionalShadowMap.value = lights.state.directionalShadowMap;
				uniforms.directionalShadowMatrix.value = lights.state.directionalShadowMatrix;
				uniforms.spotShadowMap.value = lights.state.spotShadowMap;
				uniforms.spotLightMatrix.value = lights.state.spotLightMatrix;
				uniforms.spotLightMap.value = lights.state.spotLightMap;
				uniforms.pointShadowMap.value = lights.state.pointShadowMap;
				uniforms.pointShadowMatrix.value = lights.state.pointShadowMatrix;
				// TODO (abelnation): add area lights shadow info to uniforms

			}

			materialProperties.currentProgram = program;
			materialProperties.uniformsList = null;

			return program;

		}

		function getUniformList( materialProperties ) {

			if ( materialProperties.uniformsList === null ) {

				const progUniforms = materialProperties.currentProgram.getUniforms();
				materialProperties.uniformsList = WebGLUniforms.seqWithValue( progUniforms.seq, materialProperties.uniforms );

			}

			return materialProperties.uniformsList;

		}

		function updateCommonMaterialProperties( material, parameters ) {

			const materialProperties = properties.get( material );

			materialProperties.outputColorSpace = parameters.outputColorSpace;
			materialProperties.batching = parameters.batching;
			materialProperties.instancing = parameters.instancing;
			materialProperties.instancingColor = parameters.instancingColor;
			materialProperties.skinning = parameters.skinning;
			materialProperties.morphTargets = parameters.morphTargets;
			materialProperties.morphNormals = parameters.morphNormals;
			materialProperties.morphColors = parameters.morphColors;
			materialProperties.morphTargetsCount = parameters.morphTargetsCount;
			materialProperties.numClippingPlanes = parameters.numClippingPlanes;
			materialProperties.numIntersection = parameters.numClipIntersection;
			materialProperties.vertexAlphas = parameters.vertexAlphas;
			materialProperties.vertexTangents = parameters.vertexTangents;
			materialProperties.toneMapping = parameters.toneMapping;

		}

		function setProgram( camera, scene, geometry, material, object ) {

			if ( scene.isScene !== true ) scene = _emptyScene; // scene could be a Mesh, Line, Points, ...

			textures.resetTextureUnits();

			const fog = scene.fog;
			const environment = material.isMeshStandardMaterial ? scene.environment : null;
			const colorSpace = ( _currentRenderTarget === null ) ? _this.outputColorSpace : ( _currentRenderTarget.isXRRenderTarget === true ? _currentRenderTarget.texture.colorSpace : LinearSRGBColorSpace );
			const envMap = ( material.isMeshStandardMaterial ? cubeuvmaps : cubemaps ).get( material.envMap || environment );
			const vertexAlphas = material.vertexColors === true && !! geometry.attributes.color && geometry.attributes.color.itemSize === 4;
			const vertexTangents = !! geometry.attributes.tangent && ( !! material.normalMap || material.anisotropy > 0 );
			const morphTargets = !! geometry.morphAttributes.position;
			const morphNormals = !! geometry.morphAttributes.normal;
			const morphColors = !! geometry.morphAttributes.color;

			let toneMapping = NoToneMapping;

			if ( material.toneMapped ) {

				if ( _currentRenderTarget === null || _currentRenderTarget.isXRRenderTarget === true ) {

					toneMapping = _this.toneMapping;

				}

			}

			const morphAttribute = geometry.morphAttributes.position || geometry.morphAttributes.normal || geometry.morphAttributes.color;
			const morphTargetsCount = ( morphAttribute !== undefined ) ? morphAttribute.length : 0;

			const materialProperties = properties.get( material );
			const lights = currentRenderState.state.lights;

			if ( _clippingEnabled === true ) {

				if ( _localClippingEnabled === true || camera !== _currentCamera ) {

					const useCache =
						camera === _currentCamera &&
						material.id === _currentMaterialId;

					// we might want to call this function with some ClippingGroup
					// object instead of the material, once it becomes feasible
					// (#8465, #8379)
					clipping.setState( material, camera, useCache );

				}

			}

			//

			let needsProgramChange = false;

			if ( material.version === materialProperties.__version ) {

				if ( materialProperties.needsLights && ( materialProperties.lightsStateVersion !== lights.state.version ) ) {

					needsProgramChange = true;

				} else if ( materialProperties.outputColorSpace !== colorSpace ) {

					needsProgramChange = true;

				} else if ( object.isBatchedMesh && materialProperties.batching === false ) {

					needsProgramChange = true;

				} else if ( ! object.isBatchedMesh && materialProperties.batching === true ) {

					needsProgramChange = true;

				} else if ( object.isInstancedMesh && materialProperties.instancing === false ) {

					needsProgramChange = true;

				} else if ( ! object.isInstancedMesh && materialProperties.instancing === true ) {

					needsProgramChange = true;

				} else if ( object.isSkinnedMesh && materialProperties.skinning === false ) {

					needsProgramChange = true;

				} else if ( ! object.isSkinnedMesh && materialProperties.skinning === true ) {

					needsProgramChange = true;

				} else if ( object.isInstancedMesh && materialProperties.instancingColor === true && object.instanceColor === null ) {

					needsProgramChange = true;

				} else if ( object.isInstancedMesh && materialProperties.instancingColor === false && object.instanceColor !== null ) {

					needsProgramChange = true;

				} else if ( materialProperties.envMap !== envMap ) {

					needsProgramChange = true;

				} else if ( material.fog === true && materialProperties.fog !== fog ) {

					needsProgramChange = true;

				} else if ( materialProperties.numClippingPlanes !== undefined &&
					( materialProperties.numClippingPlanes !== clipping.numPlanes ||
					materialProperties.numIntersection !== clipping.numIntersection ) ) {

					needsProgramChange = true;

				} else if ( materialProperties.vertexAlphas !== vertexAlphas ) {

					needsProgramChange = true;

				} else if ( materialProperties.vertexTangents !== vertexTangents ) {

					needsProgramChange = true;

				} else if ( materialProperties.morphTargets !== morphTargets ) {

					needsProgramChange = true;

				} else if ( materialProperties.morphNormals !== morphNormals ) {

					needsProgramChange = true;

				} else if ( materialProperties.morphColors !== morphColors ) {

					needsProgramChange = true;

				} else if ( materialProperties.toneMapping !== toneMapping ) {

					needsProgramChange = true;

				} else if ( capabilities.isWebGL2 === true && materialProperties.morphTargetsCount !== morphTargetsCount ) {

					needsProgramChange = true;

				}

			} else {

				needsProgramChange = true;
				materialProperties.__version = material.version;

			}

			//

			let program = materialProperties.currentProgram;

			if ( needsProgramChange === true ) {

				program = getProgram( material, scene, object );

			}

			let refreshProgram = false;
			let refreshMaterial = false;
			let refreshLights = false;

			const p_uniforms = program.getUniforms(),
				m_uniforms = materialProperties.uniforms;

			if ( state.useProgram( program.program ) ) {

				refreshProgram = true;
				refreshMaterial = true;
				refreshLights = true;

			}

			if ( material.id !== _currentMaterialId ) {

				_currentMaterialId = material.id;

				refreshMaterial = true;

			}

			if ( refreshProgram || _currentCamera !== camera ) {

				// common camera uniforms

				p_uniforms.setValue( _gl, 'projectionMatrix', camera.projectionMatrix );
				p_uniforms.setValue( _gl, 'viewMatrix', camera.matrixWorldInverse );

				const uCamPos = p_uniforms.map.cameraPosition;

				if ( uCamPos !== undefined ) {

					uCamPos.setValue( _gl, _vector3.setFromMatrixPosition( camera.matrixWorld ) );

				}

				if ( capabilities.logarithmicDepthBuffer ) {

					p_uniforms.setValue( _gl, 'logDepthBufFC',
						2.0 / ( Math.log( camera.far + 1.0 ) / Math.LN2 ) );

				}

				// consider moving isOrthographic to UniformLib and WebGLMaterials, see https://github.com/mrdoob/three.js/pull/26467#issuecomment-1645185067

				if ( material.isMeshPhongMaterial ||
					material.isMeshToonMaterial ||
					material.isMeshLambertMaterial ||
					material.isMeshBasicMaterial ||
					material.isMeshStandardMaterial ||
					material.isShaderMaterial ) {

					p_uniforms.setValue( _gl, 'isOrthographic', camera.isOrthographicCamera === true );

				}

				if ( _currentCamera !== camera ) {

					_currentCamera = camera;

					// lighting uniforms depend on the camera so enforce an update
					// now, in case this material supports lights - or later, when
					// the next material that does gets activated:

					refreshMaterial = true;		// set to true on material change
					refreshLights = true;		// remains set until update done

				}

			}

			// skinning and morph target uniforms must be set even if material didn't change
			// auto-setting of texture unit for bone and morph texture must go before other textures
			// otherwise textures used for skinning and morphing can take over texture units reserved for other material textures

			if ( object.isSkinnedMesh ) {

				p_uniforms.setOptional( _gl, object, 'bindMatrix' );
				p_uniforms.setOptional( _gl, object, 'bindMatrixInverse' );

				const skeleton = object.skeleton;

				if ( skeleton ) {

					if ( capabilities.floatVertexTextures ) {

						if ( skeleton.boneTexture === null ) skeleton.computeBoneTexture();

						p_uniforms.setValue( _gl, 'boneTexture', skeleton.boneTexture, textures );
<<<<<<< HEAD
						p_uniforms.setValue( _gl, 'boneTextureSize', skeleton.boneTextureSize );
						p_uniforms.setValue( _gl, 'boneIndexWeightsTexture', object.boneIndexWeightsTexture, textures );
=======
>>>>>>> 20209b64

					} else {

						console.warn( 'THREE.WebGLRenderer: SkinnedMesh can only be used with WebGL 2. With WebGL 1 OES_texture_float and vertex textures support is required.' );

					}

				}

			}

			if ( object.isBatchedMesh ) {

				p_uniforms.setOptional( _gl, object, 'batchingTexture' );
				p_uniforms.setValue( _gl, 'batchingTexture', object._matricesTexture, textures );

			}

			const morphAttributes = geometry.morphAttributes;

			if ( morphAttributes.position !== undefined || morphAttributes.normal !== undefined || ( morphAttributes.color !== undefined && capabilities.isWebGL2 === true ) ) {

				morphtargets.update( object, geometry, program );

			}

			if ( refreshMaterial || materialProperties.receiveShadow !== object.receiveShadow ) {

				materialProperties.receiveShadow = object.receiveShadow;
				p_uniforms.setValue( _gl, 'receiveShadow', object.receiveShadow );

			}

			// https://github.com/mrdoob/three.js/pull/24467#issuecomment-1209031512

			if ( material.isMeshGouraudMaterial && material.envMap !== null ) {

				m_uniforms.envMap.value = envMap;

				m_uniforms.flipEnvMap.value = ( envMap.isCubeTexture && envMap.isRenderTargetTexture === false ) ? - 1 : 1;

			}

			if ( refreshMaterial ) {

				p_uniforms.setValue( _gl, 'toneMappingExposure', _this.toneMappingExposure );

				if ( materialProperties.needsLights ) {

					// the current material requires lighting info

					// note: all lighting uniforms are always set correctly
					// they simply reference the renderer's state for their
					// values
					//
					// use the current material's .needsUpdate flags to set
					// the GL state when required

					markUniformsLightsNeedsUpdate( m_uniforms, refreshLights );

				}

				// refresh uniforms common to several materials

				if ( fog && material.fog === true ) {

					materials.refreshFogUniforms( m_uniforms, fog );

				}

				materials.refreshMaterialUniforms( m_uniforms, material, _pixelRatio, _height, _transmissionRenderTarget );

				WebGLUniforms.upload( _gl, getUniformList( materialProperties ), m_uniforms, textures );

			}

			if ( material.isShaderMaterial && material.uniformsNeedUpdate === true ) {

				WebGLUniforms.upload( _gl, getUniformList( materialProperties ), m_uniforms, textures );
				material.uniformsNeedUpdate = false;

			}

			if ( material.isSpriteMaterial ) {

				p_uniforms.setValue( _gl, 'center', object.center );

			}

			// common matrices

			p_uniforms.setValue( _gl, 'modelViewMatrix', object.modelViewMatrix );
			p_uniforms.setValue( _gl, 'normalMatrix', object.normalMatrix );
			p_uniforms.setValue( _gl, 'modelMatrix', object.matrixWorld );

			// UBOs

			if ( material.isShaderMaterial || material.isRawShaderMaterial ) {

				const groups = material.uniformsGroups;

				for ( let i = 0, l = groups.length; i < l; i ++ ) {

					if ( capabilities.isWebGL2 ) {

						const group = groups[ i ];

						uniformsGroups.update( group, program );
						uniformsGroups.bind( group, program );

					} else {

						console.warn( 'THREE.WebGLRenderer: Uniform Buffer Objects can only be used with WebGL 2.' );

					}

				}

			}

			return program;

		}

		// If uniforms are marked as clean, they don't need to be loaded to the GPU.

		function markUniformsLightsNeedsUpdate( uniforms, value ) {

			uniforms.ambientLightColor.needsUpdate = value;
			uniforms.lightProbe.needsUpdate = value;

			uniforms.directionalLights.needsUpdate = value;
			uniforms.directionalLightShadows.needsUpdate = value;
			uniforms.pointLights.needsUpdate = value;
			uniforms.pointLightShadows.needsUpdate = value;
			uniforms.spotLights.needsUpdate = value;
			uniforms.spotLightShadows.needsUpdate = value;
			uniforms.rectAreaLights.needsUpdate = value;
			uniforms.hemisphereLights.needsUpdate = value;

		}

		function materialNeedsLights( material ) {

			return material.isMeshLambertMaterial || material.isMeshToonMaterial || material.isMeshPhongMaterial ||
				material.isMeshStandardMaterial || material.isShadowMaterial ||
				( material.isShaderMaterial && material.lights === true );

		}

		this.getActiveCubeFace = function () {

			return _currentActiveCubeFace;

		};

		this.getActiveMipmapLevel = function () {

			return _currentActiveMipmapLevel;

		};

		this.getRenderTarget = function () {

			return _currentRenderTarget;

		};

		this.setRenderTargetTextures = function ( renderTarget, colorTexture, depthTexture ) {

			properties.get( renderTarget.texture ).__webglTexture = colorTexture;
			properties.get( renderTarget.depthTexture ).__webglTexture = depthTexture;

			const renderTargetProperties = properties.get( renderTarget );
			renderTargetProperties.__hasExternalTextures = true;

			if ( renderTargetProperties.__hasExternalTextures ) {

				renderTargetProperties.__autoAllocateDepthBuffer = depthTexture === undefined;

				if ( ! renderTargetProperties.__autoAllocateDepthBuffer ) {

					// The multisample_render_to_texture extension doesn't work properly if there
					// are midframe flushes and an external depth buffer. Disable use of the extension.
					if ( extensions.has( 'WEBGL_multisampled_render_to_texture' ) === true ) {

						console.warn( 'THREE.WebGLRenderer: Render-to-texture extension was disabled because an external texture was provided' );
						renderTargetProperties.__useRenderToTexture = false;

					}

				}

			}

		};

		this.setRenderTargetFramebuffer = function ( renderTarget, defaultFramebuffer ) {

			const renderTargetProperties = properties.get( renderTarget );
			renderTargetProperties.__webglFramebuffer = defaultFramebuffer;
			renderTargetProperties.__useDefaultFramebuffer = defaultFramebuffer === undefined;

		};

		this.setRenderTarget = function ( renderTarget, activeCubeFace = 0, activeMipmapLevel = 0 ) {

			_currentRenderTarget = renderTarget;
			_currentActiveCubeFace = activeCubeFace;
			_currentActiveMipmapLevel = activeMipmapLevel;

			let useDefaultFramebuffer = true;
			let framebuffer = null;
			let isCube = false;
			let isRenderTarget3D = false;

			if ( renderTarget ) {

				const renderTargetProperties = properties.get( renderTarget );

				if ( renderTargetProperties.__useDefaultFramebuffer !== undefined ) {

					// We need to make sure to rebind the framebuffer.
					state.bindFramebuffer( _gl.FRAMEBUFFER, null );
					useDefaultFramebuffer = false;

				} else if ( renderTargetProperties.__webglFramebuffer === undefined ) {

					textures.setupRenderTarget( renderTarget );

				} else if ( renderTargetProperties.__hasExternalTextures ) {

					// Color and depth texture must be rebound in order for the swapchain to update.
					textures.rebindTextures( renderTarget, properties.get( renderTarget.texture ).__webglTexture, properties.get( renderTarget.depthTexture ).__webglTexture );

				}

				const texture = renderTarget.texture;

				if ( texture.isData3DTexture || texture.isDataArrayTexture || texture.isCompressedArrayTexture ) {

					isRenderTarget3D = true;

				}

				const __webglFramebuffer = properties.get( renderTarget ).__webglFramebuffer;

				if ( renderTarget.isWebGLCubeRenderTarget ) {

					if ( Array.isArray( __webglFramebuffer[ activeCubeFace ] ) ) {

						framebuffer = __webglFramebuffer[ activeCubeFace ][ activeMipmapLevel ];

					} else {

						framebuffer = __webglFramebuffer[ activeCubeFace ];

					}

					isCube = true;

				} else if ( ( capabilities.isWebGL2 && renderTarget.samples > 0 ) && textures.useMultisampledRTT( renderTarget ) === false ) {

					framebuffer = properties.get( renderTarget ).__webglMultisampledFramebuffer;

				} else {

					if ( Array.isArray( __webglFramebuffer ) ) {

						framebuffer = __webglFramebuffer[ activeMipmapLevel ];

					} else {

						framebuffer = __webglFramebuffer;

					}

				}

				_currentViewport.copy( renderTarget.viewport );
				_currentScissor.copy( renderTarget.scissor );
				_currentScissorTest = renderTarget.scissorTest;

			} else {

				_currentViewport.copy( _viewport ).multiplyScalar( _pixelRatio ).floor();
				_currentScissor.copy( _scissor ).multiplyScalar( _pixelRatio ).floor();
				_currentScissorTest = _scissorTest;

			}

			const framebufferBound = state.bindFramebuffer( _gl.FRAMEBUFFER, framebuffer );

			if ( framebufferBound && capabilities.drawBuffers && useDefaultFramebuffer ) {

				state.drawBuffers( renderTarget, framebuffer );

			}

			state.viewport( _currentViewport );
			state.scissor( _currentScissor );
			state.setScissorTest( _currentScissorTest );

			if ( isCube ) {

				const textureProperties = properties.get( renderTarget.texture );
				_gl.framebufferTexture2D( _gl.FRAMEBUFFER, _gl.COLOR_ATTACHMENT0, _gl.TEXTURE_CUBE_MAP_POSITIVE_X + activeCubeFace, textureProperties.__webglTexture, activeMipmapLevel );

			} else if ( isRenderTarget3D ) {

				const textureProperties = properties.get( renderTarget.texture );
				const layer = activeCubeFace || 0;
				_gl.framebufferTextureLayer( _gl.FRAMEBUFFER, _gl.COLOR_ATTACHMENT0, textureProperties.__webglTexture, activeMipmapLevel || 0, layer );

			}

			_currentMaterialId = - 1; // reset current material to ensure correct uniform bindings

		};

		this.readRenderTargetPixels = function ( renderTarget, x, y, width, height, buffer, activeCubeFaceIndex ) {

			if ( ! ( renderTarget && renderTarget.isWebGLRenderTarget ) ) {

				console.error( 'THREE.WebGLRenderer.readRenderTargetPixels: renderTarget is not THREE.WebGLRenderTarget.' );
				return;

			}

			let framebuffer = properties.get( renderTarget ).__webglFramebuffer;

			if ( renderTarget.isWebGLCubeRenderTarget && activeCubeFaceIndex !== undefined ) {

				framebuffer = framebuffer[ activeCubeFaceIndex ];

			}

			if ( framebuffer ) {

				state.bindFramebuffer( _gl.FRAMEBUFFER, framebuffer );

				try {

					const texture = renderTarget.texture;
					const textureFormat = texture.format;
					const textureType = texture.type;

					if ( textureFormat !== RGBAFormat && utils.convert( textureFormat ) !== _gl.getParameter( _gl.IMPLEMENTATION_COLOR_READ_FORMAT ) ) {

						console.error( 'THREE.WebGLRenderer.readRenderTargetPixels: renderTarget is not in RGBA or implementation defined format.' );
						return;

					}

					const halfFloatSupportedByExt = ( textureType === HalfFloatType ) && ( extensions.has( 'EXT_color_buffer_half_float' ) || ( capabilities.isWebGL2 && extensions.has( 'EXT_color_buffer_float' ) ) );

					if ( textureType !== UnsignedByteType && utils.convert( textureType ) !== _gl.getParameter( _gl.IMPLEMENTATION_COLOR_READ_TYPE ) && // Edge and Chrome Mac < 52 (#9513)
						! ( textureType === FloatType && ( capabilities.isWebGL2 || extensions.has( 'OES_texture_float' ) || extensions.has( 'WEBGL_color_buffer_float' ) ) ) && // Chrome Mac >= 52 and Firefox
						! halfFloatSupportedByExt ) {

						console.error( 'THREE.WebGLRenderer.readRenderTargetPixels: renderTarget is not in UnsignedByteType or implementation defined type.' );
						return;

					}

					// the following if statement ensures valid read requests (no out-of-bounds pixels, see #8604)

					if ( ( x >= 0 && x <= ( renderTarget.width - width ) ) && ( y >= 0 && y <= ( renderTarget.height - height ) ) ) {

						_gl.readPixels( x, y, width, height, utils.convert( textureFormat ), utils.convert( textureType ), buffer );

					}

				} finally {

					// restore framebuffer of current render target if necessary

					const framebuffer = ( _currentRenderTarget !== null ) ? properties.get( _currentRenderTarget ).__webglFramebuffer : null;
					state.bindFramebuffer( _gl.FRAMEBUFFER, framebuffer );

				}

			}

		};

		this.copyFramebufferToTexture = function ( position, texture, level = 0 ) {

			const levelScale = Math.pow( 2, - level );
			const width = Math.floor( texture.image.width * levelScale );
			const height = Math.floor( texture.image.height * levelScale );

			textures.setTexture2D( texture, 0 );

			_gl.copyTexSubImage2D( _gl.TEXTURE_2D, level, 0, 0, position.x, position.y, width, height );

			state.unbindTexture();

		};

		this.copyTextureToTexture = function ( position, srcTexture, dstTexture, level = 0 ) {

			const width = srcTexture.image.width;
			const height = srcTexture.image.height;
			const glFormat = utils.convert( dstTexture.format );
			const glType = utils.convert( dstTexture.type );

			textures.setTexture2D( dstTexture, 0 );

			// As another texture upload may have changed pixelStorei
			// parameters, make sure they are correct for the dstTexture
			_gl.pixelStorei( _gl.UNPACK_FLIP_Y_WEBGL, dstTexture.flipY );
			_gl.pixelStorei( _gl.UNPACK_PREMULTIPLY_ALPHA_WEBGL, dstTexture.premultiplyAlpha );
			_gl.pixelStorei( _gl.UNPACK_ALIGNMENT, dstTexture.unpackAlignment );

			if ( srcTexture.isDataTexture ) {

				_gl.texSubImage2D( _gl.TEXTURE_2D, level, position.x, position.y, width, height, glFormat, glType, srcTexture.image.data );

			} else {

				if ( srcTexture.isCompressedTexture ) {

					_gl.compressedTexSubImage2D( _gl.TEXTURE_2D, level, position.x, position.y, srcTexture.mipmaps[ 0 ].width, srcTexture.mipmaps[ 0 ].height, glFormat, srcTexture.mipmaps[ 0 ].data );

				} else {

					_gl.texSubImage2D( _gl.TEXTURE_2D, level, position.x, position.y, glFormat, glType, srcTexture.image );

				}

			}

			// Generate mipmaps only when copying level 0
			if ( level === 0 && dstTexture.generateMipmaps ) _gl.generateMipmap( _gl.TEXTURE_2D );

			state.unbindTexture();

		};

		this.copyTextureToTexture3D = function ( sourceBox, position, srcTexture, dstTexture, level = 0 ) {

			if ( _this.isWebGL1Renderer ) {

				console.warn( 'THREE.WebGLRenderer.copyTextureToTexture3D: can only be used with WebGL2.' );
				return;

			}

			const width = sourceBox.max.x - sourceBox.min.x + 1;
			const height = sourceBox.max.y - sourceBox.min.y + 1;
			const depth = sourceBox.max.z - sourceBox.min.z + 1;
			const glFormat = utils.convert( dstTexture.format );
			const glType = utils.convert( dstTexture.type );
			let glTarget;

			if ( dstTexture.isData3DTexture ) {

				textures.setTexture3D( dstTexture, 0 );
				glTarget = _gl.TEXTURE_3D;

			} else if ( dstTexture.isDataArrayTexture ) {

				textures.setTexture2DArray( dstTexture, 0 );
				glTarget = _gl.TEXTURE_2D_ARRAY;

			} else {

				console.warn( 'THREE.WebGLRenderer.copyTextureToTexture3D: only supports THREE.DataTexture3D and THREE.DataTexture2DArray.' );
				return;

			}

			_gl.pixelStorei( _gl.UNPACK_FLIP_Y_WEBGL, dstTexture.flipY );
			_gl.pixelStorei( _gl.UNPACK_PREMULTIPLY_ALPHA_WEBGL, dstTexture.premultiplyAlpha );
			_gl.pixelStorei( _gl.UNPACK_ALIGNMENT, dstTexture.unpackAlignment );

			const unpackRowLen = _gl.getParameter( _gl.UNPACK_ROW_LENGTH );
			const unpackImageHeight = _gl.getParameter( _gl.UNPACK_IMAGE_HEIGHT );
			const unpackSkipPixels = _gl.getParameter( _gl.UNPACK_SKIP_PIXELS );
			const unpackSkipRows = _gl.getParameter( _gl.UNPACK_SKIP_ROWS );
			const unpackSkipImages = _gl.getParameter( _gl.UNPACK_SKIP_IMAGES );

			const image = srcTexture.isCompressedTexture ? srcTexture.mipmaps[ 0 ] : srcTexture.image;

			_gl.pixelStorei( _gl.UNPACK_ROW_LENGTH, image.width );
			_gl.pixelStorei( _gl.UNPACK_IMAGE_HEIGHT, image.height );
			_gl.pixelStorei( _gl.UNPACK_SKIP_PIXELS, sourceBox.min.x );
			_gl.pixelStorei( _gl.UNPACK_SKIP_ROWS, sourceBox.min.y );
			_gl.pixelStorei( _gl.UNPACK_SKIP_IMAGES, sourceBox.min.z );

			if ( srcTexture.isDataTexture || srcTexture.isData3DTexture ) {

				_gl.texSubImage3D( glTarget, level, position.x, position.y, position.z, width, height, depth, glFormat, glType, image.data );

			} else {

				if ( srcTexture.isCompressedArrayTexture ) {

					console.warn( 'THREE.WebGLRenderer.copyTextureToTexture3D: untested support for compressed srcTexture.' );
					_gl.compressedTexSubImage3D( glTarget, level, position.x, position.y, position.z, width, height, depth, glFormat, image.data );

				} else {

					_gl.texSubImage3D( glTarget, level, position.x, position.y, position.z, width, height, depth, glFormat, glType, image );

				}

			}

			_gl.pixelStorei( _gl.UNPACK_ROW_LENGTH, unpackRowLen );
			_gl.pixelStorei( _gl.UNPACK_IMAGE_HEIGHT, unpackImageHeight );
			_gl.pixelStorei( _gl.UNPACK_SKIP_PIXELS, unpackSkipPixels );
			_gl.pixelStorei( _gl.UNPACK_SKIP_ROWS, unpackSkipRows );
			_gl.pixelStorei( _gl.UNPACK_SKIP_IMAGES, unpackSkipImages );

			// Generate mipmaps only when copying level 0
			if ( level === 0 && dstTexture.generateMipmaps ) _gl.generateMipmap( glTarget );

			state.unbindTexture();

		};

		this.initTexture = function ( texture ) {

			if ( texture.isCubeTexture ) {

				textures.setTextureCube( texture, 0 );

			} else if ( texture.isData3DTexture ) {

				textures.setTexture3D( texture, 0 );

			} else if ( texture.isDataArrayTexture || texture.isCompressedArrayTexture ) {

				textures.setTexture2DArray( texture, 0 );

			} else {

				textures.setTexture2D( texture, 0 );

			}

			state.unbindTexture();

		};

		this.resetState = function () {

			_currentActiveCubeFace = 0;
			_currentActiveMipmapLevel = 0;
			_currentRenderTarget = null;

			state.reset();
			bindingStates.reset();

		};

		if ( typeof __THREE_DEVTOOLS__ !== 'undefined' ) {

			__THREE_DEVTOOLS__.dispatchEvent( new CustomEvent( 'observe', { detail: this } ) );

		}

	}

	get coordinateSystem() {

		return WebGLCoordinateSystem;

	}

	get outputColorSpace() {

		return this._outputColorSpace;

	}

	set outputColorSpace( colorSpace ) {

		this._outputColorSpace = colorSpace;

		const gl = this.getContext();
		gl.drawingBufferColorSpace = colorSpace === DisplayP3ColorSpace ? 'display-p3' : 'srgb';
		gl.unpackColorSpace = ColorManagement.workingColorSpace === LinearDisplayP3ColorSpace ? 'display-p3' : 'srgb';

	}

	get physicallyCorrectLights() { // @deprecated, r150

		console.warn( 'THREE.WebGLRenderer: The property .physicallyCorrectLights has been removed. Set renderer.useLegacyLights instead.' );
		return ! this.useLegacyLights;

	}

	set physicallyCorrectLights( value ) { // @deprecated, r150

		console.warn( 'THREE.WebGLRenderer: The property .physicallyCorrectLights has been removed. Set renderer.useLegacyLights instead.' );
		this.useLegacyLights = ! value;

	}

	get outputEncoding() { // @deprecated, r152

		console.warn( 'THREE.WebGLRenderer: Property .outputEncoding has been removed. Use .outputColorSpace instead.' );
		return this.outputColorSpace === SRGBColorSpace ? sRGBEncoding : LinearEncoding;

	}

	set outputEncoding( encoding ) { // @deprecated, r152

		console.warn( 'THREE.WebGLRenderer: Property .outputEncoding has been removed. Use .outputColorSpace instead.' );
		this.outputColorSpace = encoding === sRGBEncoding ? SRGBColorSpace : LinearSRGBColorSpace;

	}

	get useLegacyLights() { // @deprecated, r155

		console.warn( 'THREE.WebGLRenderer: The property .useLegacyLights has been deprecated. Migrate your lighting according to the following guide: https://discourse.threejs.org/t/updates-to-lighting-in-three-js-r155/53733.' );
		return this._useLegacyLights;

	}

	set useLegacyLights( value ) { // @deprecated, r155

		console.warn( 'THREE.WebGLRenderer: The property .useLegacyLights has been deprecated. Migrate your lighting according to the following guide: https://discourse.threejs.org/t/updates-to-lighting-in-three-js-r155/53733.' );
		this._useLegacyLights = value;

	}

}


export { WebGLRenderer };<|MERGE_RESOLUTION|>--- conflicted
+++ resolved
@@ -1984,11 +1984,7 @@
 						if ( skeleton.boneTexture === null ) skeleton.computeBoneTexture();
 
 						p_uniforms.setValue( _gl, 'boneTexture', skeleton.boneTexture, textures );
-<<<<<<< HEAD
-						p_uniforms.setValue( _gl, 'boneTextureSize', skeleton.boneTextureSize );
 						p_uniforms.setValue( _gl, 'boneIndexWeightsTexture', object.boneIndexWeightsTexture, textures );
-=======
->>>>>>> 20209b64
 
 					} else {
 
