/**
 * @author supereggbert / http://www.paulbrunt.co.uk/
 * @author mrdoob / http://mrdoob.com/
 * @author alteredq / http://alteredqualia.com/
 * @author szimek / https://github.com/szimek/
 */

THREE.WebGLRenderer = function ( parameters ) {

	console.log( 'THREE.WebGLRenderer', THREE.REVISION );

	parameters = parameters || {};

	var _canvas = parameters.canvas !== undefined ? parameters.canvas : document.createElement( 'canvas' ),
	_context = parameters.context !== undefined ? parameters.context : null,

	_precision = parameters.precision !== undefined ? parameters.precision : 'highp',

	_buffers = {},

	_alpha = parameters.alpha !== undefined ? parameters.alpha : false,
	_depth = parameters.depth !== undefined ? parameters.depth : true,
	_stencil = parameters.stencil !== undefined ? parameters.stencil : true,
	_antialias = parameters.antialias !== undefined ? parameters.antialias : false,
	_premultipliedAlpha = parameters.premultipliedAlpha !== undefined ? parameters.premultipliedAlpha : true,
	_preserveDrawingBuffer = parameters.preserveDrawingBuffer !== undefined ? parameters.preserveDrawingBuffer : false,
	_logarithmicDepthBuffer = parameters.logarithmicDepthBuffer !== undefined ? parameters.logarithmicDepthBuffer : false,

	_clearColor = new THREE.Color( 0x000000 ),
	_clearAlpha = 0;
	
	var opaqueObjects = [];
	var transparentObjects = [];
	var _sortObjects = true;

	// public properties

	this.domElement = _canvas;
	this.context = null;
	this.devicePixelRatio = parameters.devicePixelRatio !== undefined
				 ? parameters.devicePixelRatio
				 : self.devicePixelRatio !== undefined
					 ? self.devicePixelRatio
					 : 1;

	// clearing

	this.autoClear = true;
	this.autoClearColor = true;
	this.autoClearDepth = true;
	this.autoClearStencil = true;

	// scene graph

	this.sortObjects = true;

	// physically based shading

	this.gammaInput = false;
	this.gammaOutput = false;

	// shadow map

	this.shadowMapEnabled = false;
	this.shadowMapAutoUpdate = true;
	this.shadowMapType = THREE.PCFShadowMap;
	this.shadowMapCullFace = THREE.CullFaceFront;
	this.shadowMapDebug = false;
	this.shadowMapCascade = false;

	// morphs

	this.maxMorphTargets = 8;
	this.maxMorphNormals = 4;

	// flags

	this.autoScaleCubemaps = true;

	// custom render plugins

	this.renderPluginsPre = [];
	this.renderPluginsPost = [];

	// info

	this.info = {

		memory: {

			programs: 0,
			geometries: 0,
			textures: 0

		},

		render: {

			calls: 0,
			vertices: 0,
			faces: 0,
			points: 0

		}

	};

	// internal properties

	var _this = this,

	_programs = [],

	// internal state cache

	_currentProgram = null,
	_currentFramebuffer = null,
	_currentMaterialId = - 1,
	_currentGeometryGroupHash = null,
	_currentCamera = null,

	_usedTextureUnits = 0,

	// GL state cache

	_oldDoubleSided = - 1,
	_oldFlipSided = - 1,

	_oldBlending = - 1,

	_oldBlendEquation = - 1,
	_oldBlendSrc = - 1,
	_oldBlendDst = - 1,

	_oldDepthTest = - 1,
	_oldDepthWrite = - 1,

	_oldPolygonOffset = null,
	_oldPolygonOffsetFactor = null,
	_oldPolygonOffsetUnits = null,

	_oldLineWidth = null,

	_viewportX = 0,
	_viewportY = 0,
	_viewportWidth = _canvas.width,
	_viewportHeight = _canvas.height,
	_currentWidth = 0,
	_currentHeight = 0,

	_newAttributes = new Uint8Array( 16 ),
	_enabledAttributes = new Uint8Array( 16 ),

	// frustum

	_frustum = new THREE.Frustum(),

	 // camera matrices cache

	_projScreenMatrix = new THREE.Matrix4(),
	_projScreenMatrixPS = new THREE.Matrix4(),

	_vector3 = new THREE.Vector3(),

	// light arrays cache

	_direction = new THREE.Vector3(),

	_lightsNeedUpdate = true,

	_lights = {

		ambient: [ 0, 0, 0 ],
		directional: { length: 0, colors: new Array(), positions: new Array() },
		point: { length: 0, colors: new Array(), positions: new Array(), distances: new Array() },
		spot: { length: 0, colors: new Array(), positions: new Array(), distances: new Array(), directions: new Array(), anglesCos: new Array(), exponents: new Array() },
		hemi: { length: 0, skyColors: new Array(), groundColors: new Array(), positions: new Array() }

	};

	// initialize

	var _gl;

	var _glExtensionTextureFloat;
	var _glExtensionTextureFloatLinear;
	var _glExtensionStandardDerivatives;
	var _glExtensionTextureFilterAnisotropic;
	var _glExtensionCompressedTextureS3TC;
	var _glExtensionElementIndexUint;
	var _glExtensionFragDepth;


	initGL();

	setDefaultGLState();

	this.context = _gl;

	// GPU capabilities

	var _maxTextures = _gl.getParameter( _gl.MAX_TEXTURE_IMAGE_UNITS );
	var _maxVertexTextures = _gl.getParameter( _gl.MAX_VERTEX_TEXTURE_IMAGE_UNITS );
	var _maxTextureSize = _gl.getParameter( _gl.MAX_TEXTURE_SIZE );
	var _maxCubemapSize = _gl.getParameter( _gl.MAX_CUBE_MAP_TEXTURE_SIZE );

	var _maxAnisotropy = _glExtensionTextureFilterAnisotropic ? _gl.getParameter( _glExtensionTextureFilterAnisotropic.MAX_TEXTURE_MAX_ANISOTROPY_EXT ) : 0;

	var _supportsVertexTextures = ( _maxVertexTextures > 0 );
	var _supportsBoneTextures = _supportsVertexTextures && _glExtensionTextureFloat;

	var _compressedTextureFormats = _glExtensionCompressedTextureS3TC ? _gl.getParameter( _gl.COMPRESSED_TEXTURE_FORMATS ) : [];

	//

	var _vertexShaderPrecisionHighpFloat = _gl.getShaderPrecisionFormat( _gl.VERTEX_SHADER, _gl.HIGH_FLOAT );
	var _vertexShaderPrecisionMediumpFloat = _gl.getShaderPrecisionFormat( _gl.VERTEX_SHADER, _gl.MEDIUM_FLOAT );
	var _vertexShaderPrecisionLowpFloat = _gl.getShaderPrecisionFormat( _gl.VERTEX_SHADER, _gl.LOW_FLOAT );

	var _fragmentShaderPrecisionHighpFloat = _gl.getShaderPrecisionFormat( _gl.FRAGMENT_SHADER, _gl.HIGH_FLOAT );
	var _fragmentShaderPrecisionMediumpFloat = _gl.getShaderPrecisionFormat( _gl.FRAGMENT_SHADER, _gl.MEDIUM_FLOAT );
	var _fragmentShaderPrecisionLowpFloat = _gl.getShaderPrecisionFormat( _gl.FRAGMENT_SHADER, _gl.LOW_FLOAT );

	// clamp precision to maximum available

	var highpAvailable = _vertexShaderPrecisionHighpFloat.precision > 0 && _fragmentShaderPrecisionHighpFloat.precision > 0;
	var mediumpAvailable = _vertexShaderPrecisionMediumpFloat.precision > 0 && _fragmentShaderPrecisionMediumpFloat.precision > 0;

	if ( _precision === 'highp' && ! highpAvailable ) {

		if ( mediumpAvailable ) {

			_precision = 'mediump';
			console.warn( 'THREE.WebGLRenderer: highp not supported, using mediump.' );

		} else {

			_precision = 'lowp';
			console.warn( 'THREE.WebGLRenderer: highp and mediump not supported, using lowp.' );

		}

	}

	if ( _precision === 'mediump' && ! mediumpAvailable ) {

		_precision = 'lowp';
		console.warn( 'THREE.WebGLRenderer: mediump not supported, using lowp.' );

	}

	// API

	this.getContext = function () {

		return _gl;

	};

	this.supportsVertexTextures = function () {

		return _supportsVertexTextures;

	};

	this.supportsFloatTextures = function () {

		return _glExtensionTextureFloat;

	};

	this.supportsStandardDerivatives = function () {

		return _glExtensionStandardDerivatives;

	};

	this.supportsCompressedTextureS3TC = function () {

		return _glExtensionCompressedTextureS3TC;

	};

	this.getMaxAnisotropy  = function () {

		return _maxAnisotropy;

	};

	this.getPrecision = function () {

		return _precision;

	};

	this.setSize = function ( width, height, updateStyle ) {

		_canvas.width = width * this.devicePixelRatio;
		_canvas.height = height * this.devicePixelRatio;

		if ( updateStyle !== false ) {

			_canvas.style.width = width + 'px';
			_canvas.style.height = height + 'px';

		}

		this.setViewport( 0, 0, width, height );

	};

	this.setViewport = function ( x, y, width, height ) {

		_viewportX = x * this.devicePixelRatio;
		_viewportY = y * this.devicePixelRatio;

		_viewportWidth = width * this.devicePixelRatio;
		_viewportHeight = height * this.devicePixelRatio;

		_gl.viewport( _viewportX, _viewportY, _viewportWidth, _viewportHeight );

	};

	this.setScissor = function ( x, y, width, height ) {

		_gl.scissor(
			x * this.devicePixelRatio,
			y * this.devicePixelRatio,
			width * this.devicePixelRatio,
			height * this.devicePixelRatio
		);

	};

	this.enableScissorTest = function ( enable ) {

		enable ? _gl.enable( _gl.SCISSOR_TEST ) : _gl.disable( _gl.SCISSOR_TEST );

	};

	// Clearing

	this.setClearColor = function ( color, alpha ) {

		_clearColor.set( color );
		_clearAlpha = alpha !== undefined ? alpha : 1;

		_gl.clearColor( _clearColor.r, _clearColor.g, _clearColor.b, _clearAlpha );

	};

	this.setClearColorHex = function ( hex, alpha ) {

		console.warn( 'THREE.WebGLRenderer: .setClearColorHex() is being removed. Use .setClearColor() instead.' );
		this.setClearColor( hex, alpha );

	};

	this.getClearColor = function () {

		return _clearColor;

	};

	this.getClearAlpha = function () {

		return _clearAlpha;

	};

	this.clear = function ( color, depth, stencil ) {

		var bits = 0;

		if ( color === undefined || color ) bits |= _gl.COLOR_BUFFER_BIT;
		if ( depth === undefined || depth ) bits |= _gl.DEPTH_BUFFER_BIT;
		if ( stencil === undefined || stencil ) bits |= _gl.STENCIL_BUFFER_BIT;

		_gl.clear( bits );

	};

	this.clearColor = function () {

		_gl.clear( _gl.COLOR_BUFFER_BIT );

	};

	this.clearDepth = function () {

		_gl.clear( _gl.DEPTH_BUFFER_BIT );

	};

	this.clearStencil = function () {

		_gl.clear( _gl.STENCIL_BUFFER_BIT );

	};

	this.clearTarget = function ( renderTarget, color, depth, stencil ) {

		this.setRenderTarget( renderTarget );
		this.clear( color, depth, stencil );

	};

	// Plugins

	this.addPostPlugin = function ( plugin ) {

		plugin.init( this );
		this.renderPluginsPost.push( plugin );

	};

	this.addPrePlugin = function ( plugin ) {

		plugin.init( this );
		this.renderPluginsPre.push( plugin );

	};

	// Rendering

	this.updateShadowMap = function ( scene, camera ) {

		_currentProgram = null;
		_oldBlending = - 1;
		_oldDepthTest = - 1;
		_oldDepthWrite = - 1;
		_currentGeometryGroupHash = - 1;
		_currentMaterialId = - 1;
		_lightsNeedUpdate = true;
		_oldDoubleSided = - 1;
		_oldFlipSided = - 1;

		initObjects( scene );

		this.shadowMapPlugin.update( scene, camera );

	};

	// Internal functions

	// Buffer allocation

	function createParticleBuffers ( geometry ) {

		geometry.__webglVertexBuffer = _gl.createBuffer();
		geometry.__webglColorBuffer = _gl.createBuffer();

		_this.info.memory.geometries ++;

	};

	function createLineBuffers ( geometry ) {

		geometry.__webglVertexBuffer = _gl.createBuffer();
		geometry.__webglColorBuffer = _gl.createBuffer();
		geometry.__webglLineDistanceBuffer = _gl.createBuffer();

		_this.info.memory.geometries ++;

	};

	function createMeshBuffers ( geometryGroup ) {

		geometryGroup.__webglVertexBuffer = _gl.createBuffer();
		geometryGroup.__webglNormalBuffer = _gl.createBuffer();
		geometryGroup.__webglTangentBuffer = _gl.createBuffer();
		geometryGroup.__webglColorBuffer = _gl.createBuffer();
		geometryGroup.__webglUVBuffer = _gl.createBuffer();
		geometryGroup.__webglUV2Buffer = _gl.createBuffer();

		geometryGroup.__webglSkinIndicesBuffer = _gl.createBuffer();
		geometryGroup.__webglSkinWeightsBuffer = _gl.createBuffer();

		geometryGroup.__webglFaceBuffer = _gl.createBuffer();
		geometryGroup.__webglLineBuffer = _gl.createBuffer();

		var m, ml;

		if ( geometryGroup.numMorphTargets ) {

			geometryGroup.__webglMorphTargetsBuffers = [];

			for ( m = 0, ml = geometryGroup.numMorphTargets; m < ml; m ++ ) {

				geometryGroup.__webglMorphTargetsBuffers.push( _gl.createBuffer() );

			}

		}

		if ( geometryGroup.numMorphNormals ) {

			geometryGroup.__webglMorphNormalsBuffers = [];

			for ( m = 0, ml = geometryGroup.numMorphNormals; m < ml; m ++ ) {

				geometryGroup.__webglMorphNormalsBuffers.push( _gl.createBuffer() );

			}

		}

		_this.info.memory.geometries ++;

	};

	// Events

	var onGeometryDispose = function ( event ) {

		var geometry = event.target;

		geometry.removeEventListener( 'dispose', onGeometryDispose );

		deallocateGeometry( geometry );

	};

	var onTextureDispose = function ( event ) {

		var texture = event.target;

		texture.removeEventListener( 'dispose', onTextureDispose );

		deallocateTexture( texture );

		_this.info.memory.textures --;


	};

	var onRenderTargetDispose = function ( event ) {

		var renderTarget = event.target;

		renderTarget.removeEventListener( 'dispose', onRenderTargetDispose );

		deallocateRenderTarget( renderTarget );

		_this.info.memory.textures --;

	};

	var onMaterialDispose = function ( event ) {

		var material = event.target;

		material.removeEventListener( 'dispose', onMaterialDispose );

		deallocateMaterial( material );

	};

	// Buffer deallocation

	var deleteBuffers = function ( geometry ) {

		if ( geometry.__webglVertexBuffer !== undefined ) _gl.deleteBuffer( geometry.__webglVertexBuffer );
		if ( geometry.__webglNormalBuffer !== undefined ) _gl.deleteBuffer( geometry.__webglNormalBuffer );
		if ( geometry.__webglTangentBuffer !== undefined ) _gl.deleteBuffer( geometry.__webglTangentBuffer );
		if ( geometry.__webglColorBuffer !== undefined ) _gl.deleteBuffer( geometry.__webglColorBuffer );
		if ( geometry.__webglUVBuffer !== undefined ) _gl.deleteBuffer( geometry.__webglUVBuffer );
		if ( geometry.__webglUV2Buffer !== undefined ) _gl.deleteBuffer( geometry.__webglUV2Buffer );

		if ( geometry.__webglSkinIndicesBuffer !== undefined ) _gl.deleteBuffer( geometry.__webglSkinIndicesBuffer );
		if ( geometry.__webglSkinWeightsBuffer !== undefined ) _gl.deleteBuffer( geometry.__webglSkinWeightsBuffer );

		if ( geometry.__webglFaceBuffer !== undefined ) _gl.deleteBuffer( geometry.__webglFaceBuffer );
		if ( geometry.__webglLineBuffer !== undefined ) _gl.deleteBuffer( geometry.__webglLineBuffer );

		if ( geometry.__webglLineDistanceBuffer !== undefined ) _gl.deleteBuffer( geometry.__webglLineDistanceBuffer );
		// custom attributes

		if ( geometry.__webglCustomAttributesList !== undefined ) {

			for ( var id in geometry.__webglCustomAttributesList ) {

				_gl.deleteBuffer( geometry.__webglCustomAttributesList[ id ].buffer );

			}

		}

		_this.info.memory.geometries --;

	};

	var deallocateGeometry = function ( geometry ) {

		geometry.__webglInit = undefined;

		if ( geometry instanceof THREE.BufferGeometry ) {

			var attributes = geometry.attributes;

			for ( var key in attributes ) {

				if ( attributes[ key ].buffer !== undefined ) {

					_gl.deleteBuffer( attributes[ key ].buffer );

				}

			}

			_this.info.memory.geometries --;

		} else {

			if ( geometry.geometryGroups !== undefined ) {

				for ( var i = 0,l = geometry.geometryGroupsList.length; i<l;i++ ) {

					var geometryGroup = geometry.geometryGroupsList[ i ];

					if ( geometryGroup.numMorphTargets !== undefined ) {

						for ( var m = 0, ml = geometryGroup.numMorphTargets; m < ml; m ++ ) {

							_gl.deleteBuffer( geometryGroup.__webglMorphTargetsBuffers[ m ] );

						}

					}

					if ( geometryGroup.numMorphNormals !== undefined ) {

						for ( var m = 0, ml = geometryGroup.numMorphNormals; m < ml; m ++ ) {

							_gl.deleteBuffer( geometryGroup.__webglMorphNormalsBuffers[ m ] );

						}

					}

					deleteBuffers( geometryGroup );

				}

			} else {

				deleteBuffers( geometry );

			}

		}

	};

	var deallocateTexture = function ( texture ) {

		if ( texture.image && texture.image.__webglTextureCube ) {

			// cube texture

			_gl.deleteTexture( texture.image.__webglTextureCube );

		} else {

			// 2D texture

			if ( ! texture.__webglInit ) return;

			texture.__webglInit = false;
			_gl.deleteTexture( texture.__webglTexture );

		}

	};

	var deallocateRenderTarget = function ( renderTarget ) {

		if ( ! renderTarget || ! renderTarget.__webglTexture ) return;

		_gl.deleteTexture( renderTarget.__webglTexture );

		if ( renderTarget instanceof THREE.WebGLRenderTargetCube ) {

			for ( var i = 0; i < 6; i ++ ) {

				_gl.deleteFramebuffer( renderTarget.__webglFramebuffer[ i ] );
				_gl.deleteRenderbuffer( renderTarget.__webglRenderbuffer[ i ] );

			}

		} else {

			_gl.deleteFramebuffer( renderTarget.__webglFramebuffer );
			_gl.deleteRenderbuffer( renderTarget.__webglRenderbuffer );

		}

	};

	var deallocateMaterial = function ( material ) {

		var program = material.program.program;

		if ( program === undefined ) return;

		material.program = undefined;

		// only deallocate GL program if this was the last use of shared program
		// assumed there is only single copy of any program in the _programs list
		// (that's how it's constructed)

		var i, il, programInfo;
		var deleteProgram = false;

		for ( i = 0, il = _programs.length; i < il; i ++ ) {

			programInfo = _programs[ i ];

			if ( programInfo.program === program ) {

				programInfo.usedTimes --;

				if ( programInfo.usedTimes === 0 ) {

					deleteProgram = true;

				}

				break;

			}

		}

		if ( deleteProgram === true ) {

			// avoid using array.splice, this is costlier than creating new array from scratch

			var newPrograms = [];

			for ( i = 0, il = _programs.length; i < il; i ++ ) {

				programInfo = _programs[ i ];

				if ( programInfo.program !== program ) {

					newPrograms.push( programInfo );

				}

			}

			_programs = newPrograms;

			_gl.deleteProgram( program );

			_this.info.memory.programs --;

		}

	};

	// Buffer initialization

	function initCustomAttributes ( geometry, object ) {

		var nvertices = geometry.vertices.length;

		var material = object.material;

		if ( material.attributes ) {

			if ( geometry.__webglCustomAttributesList === undefined ) {

				geometry.__webglCustomAttributesList = [];

			}

			for ( var a in material.attributes ) {

				var attribute = material.attributes[ a ];

				if ( ! attribute.__webglInitialized || attribute.createUniqueBuffers ) {

					attribute.__webglInitialized = true;

					var size = 1;   // "f" and "i"

					if ( attribute.type === 'v2' ) size = 2;
					else if ( attribute.type === 'v3' ) size = 3;
					else if ( attribute.type === 'v4' ) size = 4;
					else if ( attribute.type === 'c'  ) size = 3;

					attribute.size = size;

					attribute.array = new Float32Array( nvertices * size );

					attribute.buffer = _gl.createBuffer();
					attribute.buffer.belongsToAttribute = a;

					attribute.needsUpdate = true;

				}

				geometry.__webglCustomAttributesList.push( attribute );

			}

		}

	};

	function initParticleBuffers ( geometry, object ) {

		var nvertices = geometry.vertices.length;

		geometry.__vertexArray = new Float32Array( nvertices * 3 );
		geometry.__colorArray = new Float32Array( nvertices * 3 );

		geometry.__sortArray = [];

		geometry.__webglParticleCount = nvertices;

		initCustomAttributes ( geometry, object );

	};

	function initLineBuffers ( geometry, object ) {

		var nvertices = geometry.vertices.length;

		geometry.__vertexArray = new Float32Array( nvertices * 3 );
		geometry.__colorArray = new Float32Array( nvertices * 3 );
		geometry.__lineDistanceArray = new Float32Array( nvertices * 1 );

		geometry.__webglLineCount = nvertices;

		initCustomAttributes ( geometry, object );

	};

	function initMeshBuffers ( geometryGroup, object ) {

		var geometry = object.geometry,
			faces3 = geometryGroup.faces3,

			nvertices = faces3.length * 3,
			ntris     = faces3.length * 1,
			nlines    = faces3.length * 3,

			material = getBufferMaterial( object, geometryGroup ),

			uvType = bufferGuessUVType( material ),
			normalType = bufferGuessNormalType( material ),
			vertexColorType = bufferGuessVertexColorType( material );

		// console.log( "uvType", uvType, "normalType", normalType, "vertexColorType", vertexColorType, object, geometryGroup, material );

		geometryGroup.__vertexArray = new Float32Array( nvertices * 3 );

		if ( normalType ) {

			geometryGroup.__normalArray = new Float32Array( nvertices * 3 );

		}

		if ( geometry.hasTangents ) {

			geometryGroup.__tangentArray = new Float32Array( nvertices * 4 );

		}

		if ( vertexColorType ) {

			geometryGroup.__colorArray = new Float32Array( nvertices * 3 );

		}

		if ( uvType ) {

			if ( geometry.faceVertexUvs.length > 0 ) {

				geometryGroup.__uvArray = new Float32Array( nvertices * 2 );

			}

			if ( geometry.faceVertexUvs.length > 1 ) {

				geometryGroup.__uv2Array = new Float32Array( nvertices * 2 );

			}

		}

		if ( object.geometry.skinWeights.length && object.geometry.skinIndices.length ) {

			geometryGroup.__skinIndexArray = new Float32Array( nvertices * 4 );
			geometryGroup.__skinWeightArray = new Float32Array( nvertices * 4 );

		}

		var UintArray = _glExtensionElementIndexUint !== null && ntris > 21845 ? Uint32Array : Uint16Array; // 65535 / 3

		geometryGroup.__typeArray = UintArray;
		geometryGroup.__faceArray = new UintArray( ntris * 3 );
		geometryGroup.__lineArray = new UintArray( nlines * 2 );

		var m, ml;

		if ( geometryGroup.numMorphTargets ) {

			geometryGroup.__morphTargetsArrays = [];

			for ( m = 0, ml = geometryGroup.numMorphTargets; m < ml; m ++ ) {

				geometryGroup.__morphTargetsArrays.push( new Float32Array( nvertices * 3 ) );

			}

		}

		if ( geometryGroup.numMorphNormals ) {

			geometryGroup.__morphNormalsArrays = [];

			for ( m = 0, ml = geometryGroup.numMorphNormals; m < ml; m ++ ) {

				geometryGroup.__morphNormalsArrays.push( new Float32Array( nvertices * 3 ) );

			}

		}

		geometryGroup.__webglFaceCount = ntris * 3;
		geometryGroup.__webglLineCount = nlines * 2;


		// custom attributes

		if ( material.attributes ) {

			if ( geometryGroup.__webglCustomAttributesList === undefined ) {

				geometryGroup.__webglCustomAttributesList = [];

			}

			for ( var a in material.attributes ) {

				// Do a shallow copy of the attribute object so different geometryGroup chunks use different
				// attribute buffers which are correctly indexed in the setMeshBuffers function

				var originalAttribute = material.attributes[ a ];

				var attribute = {};

				for ( var property in originalAttribute ) {

					attribute[ property ] = originalAttribute[ property ];

				}

				if ( ! attribute.__webglInitialized || attribute.createUniqueBuffers ) {

					attribute.__webglInitialized = true;

					var size = 1;   // "f" and "i"

					if ( attribute.type === 'v2' ) size = 2;
					else if ( attribute.type === 'v3' ) size = 3;
					else if ( attribute.type === 'v4' ) size = 4;
					else if ( attribute.type === 'c'  ) size = 3;

					attribute.size = size;

					attribute.array = new Float32Array( nvertices * size );

					attribute.buffer = _gl.createBuffer();
					attribute.buffer.belongsToAttribute = a;

					originalAttribute.needsUpdate = true;
					attribute.__original = originalAttribute;

				}

				geometryGroup.__webglCustomAttributesList.push( attribute );

			}

		}

		geometryGroup.__inittedArrays = true;

	};

	function getBufferMaterial( object, geometryGroup ) {

		return object.material instanceof THREE.MeshFaceMaterial
			 ? object.material.materials[ geometryGroup.materialIndex ]
			 : object.material;

	};

	function materialNeedsSmoothNormals ( material ) {

		return material && material.shading !== undefined && material.shading === THREE.SmoothShading;

	};

	function bufferGuessNormalType ( material ) {

		// only MeshBasicMaterial and MeshDepthMaterial don't need normals

		if ( ( material instanceof THREE.MeshBasicMaterial && ! material.envMap ) || material instanceof THREE.MeshDepthMaterial ) {

			return false;

		}

		if ( materialNeedsSmoothNormals( material ) ) {

			return THREE.SmoothShading;

		} else {

			return THREE.FlatShading;

		}

	};

	function bufferGuessVertexColorType( material ) {

		if ( material.vertexColors ) {

			return material.vertexColors;

		}

		return false;

	};

	function bufferGuessUVType( material ) {

		// material must use some texture to require uvs

		if ( material.map ||
				 material.lightMap ||
				 material.bumpMap ||
				 material.normalMap ||
				 material.specularMap ||
				 material instanceof THREE.ShaderMaterial ) {

			return true;

		}

		return false;

	};

	//

	function initDirectBuffers( geometry ) {

		for ( var name in geometry.attributes ) {

			var bufferType = ( name === 'index' ) ? _gl.ELEMENT_ARRAY_BUFFER : _gl.ARRAY_BUFFER;

			var attribute = geometry.attributes[ name ];
			attribute.buffer = _gl.createBuffer();

			_gl.bindBuffer( bufferType, attribute.buffer );
			_gl.bufferData( bufferType, attribute.array, _gl.STATIC_DRAW );

		}

	}

	// Buffer setting

	function setParticleBuffers ( geometry, hint, object ) {

		var v, c, vertex, offset, index, color,

		vertices = geometry.vertices,
		vl = vertices.length,

		colors = geometry.colors,
		cl = colors.length,

		vertexArray = geometry.__vertexArray,
		colorArray = geometry.__colorArray,

		sortArray = geometry.__sortArray,

		dirtyVertices = geometry.verticesNeedUpdate,
		dirtyElements = geometry.elementsNeedUpdate,
		dirtyColors = geometry.colorsNeedUpdate,

		customAttributes = geometry.__webglCustomAttributesList,
		i, il,
		a, ca, cal, value,
		customAttribute;

		if ( object.sortParticles ) {

			_projScreenMatrixPS.copy( _projScreenMatrix );
			_projScreenMatrixPS.multiply( object.matrixWorld );

			for ( v = 0; v < vl; v ++ ) {

				vertex = vertices[ v ];

				_vector3.copy( vertex );
				_vector3.applyProjection( _projScreenMatrixPS );

				sortArray[ v ] = [ _vector3.z, v ];

			}

			sortArray.sort( numericalSort );

			for ( v = 0; v < vl; v ++ ) {

				vertex = vertices[ sortArray[ v ][ 1 ] ];

				offset = v * 3;

				vertexArray[ offset ]     = vertex.x;
				vertexArray[ offset + 1 ] = vertex.y;
				vertexArray[ offset + 2 ] = vertex.z;

			}

			for ( c = 0; c < cl; c ++ ) {

				offset = c * 3;

				color = colors[ sortArray[ c ][ 1 ] ];

				colorArray[ offset ]     = color.r;
				colorArray[ offset + 1 ] = color.g;
				colorArray[ offset + 2 ] = color.b;

			}

			if ( customAttributes ) {

				for ( i = 0, il = customAttributes.length; i < il; i ++ ) {

					customAttribute = customAttributes[ i ];

					if ( ! ( customAttribute.boundTo === undefined || customAttribute.boundTo === 'vertices' ) ) continue;

					offset = 0;

					cal = customAttribute.value.length;

					if ( customAttribute.size === 1 ) {

						for ( ca = 0; ca < cal; ca ++ ) {

							index = sortArray[ ca ][ 1 ];

							customAttribute.array[ ca ] = customAttribute.value[ index ];

						}

					} else if ( customAttribute.size === 2 ) {

						for ( ca = 0; ca < cal; ca ++ ) {

							index = sortArray[ ca ][ 1 ];

							value = customAttribute.value[ index ];

							customAttribute.array[ offset ]   = value.x;
							customAttribute.array[ offset + 1 ] = value.y;

							offset += 2;

						}

					} else if ( customAttribute.size === 3 ) {

						if ( customAttribute.type === 'c' ) {

							for ( ca = 0; ca < cal; ca ++ ) {

								index = sortArray[ ca ][ 1 ];

								value = customAttribute.value[ index ];

								customAttribute.array[ offset ]     = value.r;
								customAttribute.array[ offset + 1 ] = value.g;
								customAttribute.array[ offset + 2 ] = value.b;

								offset += 3;

							}

						} else {

							for ( ca = 0; ca < cal; ca ++ ) {

								index = sortArray[ ca ][ 1 ];

								value = customAttribute.value[ index ];

								customAttribute.array[ offset ]   = value.x;
								customAttribute.array[ offset + 1 ] = value.y;
								customAttribute.array[ offset + 2 ] = value.z;

								offset += 3;

							}

						}

					} else if ( customAttribute.size === 4 ) {

						for ( ca = 0; ca < cal; ca ++ ) {

							index = sortArray[ ca ][ 1 ];

							value = customAttribute.value[ index ];

							customAttribute.array[ offset ]      = value.x;
							customAttribute.array[ offset + 1  ] = value.y;
							customAttribute.array[ offset + 2  ] = value.z;
							customAttribute.array[ offset + 3  ] = value.w;

							offset += 4;

						}

					}

				}

			}

		} else {

			if ( dirtyVertices ) {

				for ( v = 0; v < vl; v ++ ) {

					vertex = vertices[ v ];

					offset = v * 3;

					vertexArray[ offset ]     = vertex.x;
					vertexArray[ offset + 1 ] = vertex.y;
					vertexArray[ offset + 2 ] = vertex.z;

				}

			}

			if ( dirtyColors ) {

				for ( c = 0; c < cl; c ++ ) {

					color = colors[ c ];

					offset = c * 3;

					colorArray[ offset ]     = color.r;
					colorArray[ offset + 1 ] = color.g;
					colorArray[ offset + 2 ] = color.b;

				}

			}

			if ( customAttributes ) {

				for ( i = 0, il = customAttributes.length; i < il; i ++ ) {

					customAttribute = customAttributes[ i ];

					if ( customAttribute.needsUpdate &&
						 ( customAttribute.boundTo === undefined ||
							 customAttribute.boundTo === 'vertices' ) ) {

						cal = customAttribute.value.length;

						offset = 0;

						if ( customAttribute.size === 1 ) {

							for ( ca = 0; ca < cal; ca ++ ) {

								customAttribute.array[ ca ] = customAttribute.value[ ca ];

							}

						} else if ( customAttribute.size === 2 ) {

							for ( ca = 0; ca < cal; ca ++ ) {

								value = customAttribute.value[ ca ];

								customAttribute.array[ offset ]   = value.x;
								customAttribute.array[ offset + 1 ] = value.y;

								offset += 2;

							}

						} else if ( customAttribute.size === 3 ) {

							if ( customAttribute.type === 'c' ) {

								for ( ca = 0; ca < cal; ca ++ ) {

									value = customAttribute.value[ ca ];

									customAttribute.array[ offset ]   = value.r;
									customAttribute.array[ offset + 1 ] = value.g;
									customAttribute.array[ offset + 2 ] = value.b;

									offset += 3;

								}

							} else {

								for ( ca = 0; ca < cal; ca ++ ) {

									value = customAttribute.value[ ca ];

									customAttribute.array[ offset ]   = value.x;
									customAttribute.array[ offset + 1 ] = value.y;
									customAttribute.array[ offset + 2 ] = value.z;

									offset += 3;

								}

							}

						} else if ( customAttribute.size === 4 ) {

							for ( ca = 0; ca < cal; ca ++ ) {

								value = customAttribute.value[ ca ];

								customAttribute.array[ offset ]      = value.x;
								customAttribute.array[ offset + 1  ] = value.y;
								customAttribute.array[ offset + 2  ] = value.z;
								customAttribute.array[ offset + 3  ] = value.w;

								offset += 4;

							}

						}

					}

				}

			}

		}

		if ( dirtyVertices || object.sortParticles ) {

			_gl.bindBuffer( _gl.ARRAY_BUFFER, geometry.__webglVertexBuffer );
			_gl.bufferData( _gl.ARRAY_BUFFER, vertexArray, hint );

		}

		if ( dirtyColors || object.sortParticles ) {

			_gl.bindBuffer( _gl.ARRAY_BUFFER, geometry.__webglColorBuffer );
			_gl.bufferData( _gl.ARRAY_BUFFER, colorArray, hint );

		}

		if ( customAttributes ) {

			for ( i = 0, il = customAttributes.length; i < il; i ++ ) {

				customAttribute = customAttributes[ i ];

				if ( customAttribute.needsUpdate || object.sortParticles ) {

					_gl.bindBuffer( _gl.ARRAY_BUFFER, customAttribute.buffer );
					_gl.bufferData( _gl.ARRAY_BUFFER, customAttribute.array, hint );

				}

			}

		}

	}

	function setLineBuffers ( geometry, hint ) {

		var v, c, d, vertex, offset, color,

		vertices = geometry.vertices,
		colors = geometry.colors,
		lineDistances = geometry.lineDistances,

		vl = vertices.length,
		cl = colors.length,
		dl = lineDistances.length,

		vertexArray = geometry.__vertexArray,
		colorArray = geometry.__colorArray,
		lineDistanceArray = geometry.__lineDistanceArray,

		dirtyVertices = geometry.verticesNeedUpdate,
		dirtyColors = geometry.colorsNeedUpdate,
		dirtyLineDistances = geometry.lineDistancesNeedUpdate,

		customAttributes = geometry.__webglCustomAttributesList,

		i, il,
		a, ca, cal, value,
		customAttribute;

		if ( dirtyVertices ) {

			for ( v = 0; v < vl; v ++ ) {

				vertex = vertices[ v ];

				offset = v * 3;

				vertexArray[ offset ]     = vertex.x;
				vertexArray[ offset + 1 ] = vertex.y;
				vertexArray[ offset + 2 ] = vertex.z;

			}

			_gl.bindBuffer( _gl.ARRAY_BUFFER, geometry.__webglVertexBuffer );
			_gl.bufferData( _gl.ARRAY_BUFFER, vertexArray, hint );

		}

		if ( dirtyColors ) {

			for ( c = 0; c < cl; c ++ ) {

				color = colors[ c ];

				offset = c * 3;

				colorArray[ offset ]     = color.r;
				colorArray[ offset + 1 ] = color.g;
				colorArray[ offset + 2 ] = color.b;

			}

			_gl.bindBuffer( _gl.ARRAY_BUFFER, geometry.__webglColorBuffer );
			_gl.bufferData( _gl.ARRAY_BUFFER, colorArray, hint );

		}

		if ( dirtyLineDistances ) {

			for ( d = 0; d < dl; d ++ ) {

				lineDistanceArray[ d ] = lineDistances[ d ];

			}

			_gl.bindBuffer( _gl.ARRAY_BUFFER, geometry.__webglLineDistanceBuffer );
			_gl.bufferData( _gl.ARRAY_BUFFER, lineDistanceArray, hint );

		}

		if ( customAttributes ) {

			for ( i = 0, il = customAttributes.length; i < il; i ++ ) {

				customAttribute = customAttributes[ i ];

				if ( customAttribute.needsUpdate &&
					 ( customAttribute.boundTo === undefined ||
						 customAttribute.boundTo === 'vertices' ) ) {

					offset = 0;

					cal = customAttribute.value.length;

					if ( customAttribute.size === 1 ) {

						for ( ca = 0; ca < cal; ca ++ ) {

							customAttribute.array[ ca ] = customAttribute.value[ ca ];

						}

					} else if ( customAttribute.size === 2 ) {

						for ( ca = 0; ca < cal; ca ++ ) {

							value = customAttribute.value[ ca ];

							customAttribute.array[ offset ]   = value.x;
							customAttribute.array[ offset + 1 ] = value.y;

							offset += 2;

						}

					} else if ( customAttribute.size === 3 ) {

						if ( customAttribute.type === 'c' ) {

							for ( ca = 0; ca < cal; ca ++ ) {

								value = customAttribute.value[ ca ];

								customAttribute.array[ offset ]   = value.r;
								customAttribute.array[ offset + 1 ] = value.g;
								customAttribute.array[ offset + 2 ] = value.b;

								offset += 3;

							}

						} else {

							for ( ca = 0; ca < cal; ca ++ ) {

								value = customAttribute.value[ ca ];

								customAttribute.array[ offset ]   = value.x;
								customAttribute.array[ offset + 1 ] = value.y;
								customAttribute.array[ offset + 2 ] = value.z;

								offset += 3;

							}

						}

					} else if ( customAttribute.size === 4 ) {

						for ( ca = 0; ca < cal; ca ++ ) {

							value = customAttribute.value[ ca ];

							customAttribute.array[ offset ]    = value.x;
							customAttribute.array[ offset + 1  ] = value.y;
							customAttribute.array[ offset + 2  ] = value.z;
							customAttribute.array[ offset + 3  ] = value.w;

							offset += 4;

						}

					}

					_gl.bindBuffer( _gl.ARRAY_BUFFER, customAttribute.buffer );
					_gl.bufferData( _gl.ARRAY_BUFFER, customAttribute.array, hint );

				}

			}

		}

	}

	function setMeshBuffers( geometryGroup, object, hint, dispose, material ) {

		if ( ! geometryGroup.__inittedArrays ) {

			return;

		}

		var normalType = bufferGuessNormalType( material ),
		vertexColorType = bufferGuessVertexColorType( material ),
		uvType = bufferGuessUVType( material ),

		needsSmoothNormals = ( normalType === THREE.SmoothShading );

		var f, fl, fi, face,
		vertexNormals, faceNormal, normal,
		vertexColors, faceColor,
		vertexTangents,
		uv, uv2, v1, v2, v3, v4, t1, t2, t3, t4, n1, n2, n3, n4,
		c1, c2, c3,
		sw1, sw2, sw3, sw4,
		si1, si2, si3, si4,
		sa1, sa2, sa3, sa4,
		sb1, sb2, sb3, sb4,
		m, ml, i, il,
		vn, uvi, uv2i,
		vk, vkl, vka,
		nka, chf, faceVertexNormals,
		a,

		vertexIndex = 0,

		offset = 0,
		offset_uv = 0,
		offset_uv2 = 0,
		offset_face = 0,
		offset_normal = 0,
		offset_tangent = 0,
		offset_line = 0,
		offset_color = 0,
		offset_skin = 0,
		offset_morphTarget = 0,
		offset_custom = 0,
		offset_customSrc = 0,

		value,

		vertexArray = geometryGroup.__vertexArray,
		uvArray = geometryGroup.__uvArray,
		uv2Array = geometryGroup.__uv2Array,
		normalArray = geometryGroup.__normalArray,
		tangentArray = geometryGroup.__tangentArray,
		colorArray = geometryGroup.__colorArray,

		skinIndexArray = geometryGroup.__skinIndexArray,
		skinWeightArray = geometryGroup.__skinWeightArray,

		morphTargetsArrays = geometryGroup.__morphTargetsArrays,
		morphNormalsArrays = geometryGroup.__morphNormalsArrays,

		customAttributes = geometryGroup.__webglCustomAttributesList,
		customAttribute,

		faceArray = geometryGroup.__faceArray,
		lineArray = geometryGroup.__lineArray,

		geometry = object.geometry, // this is shared for all chunks

		dirtyVertices = geometry.verticesNeedUpdate,
		dirtyElements = geometry.elementsNeedUpdate,
		dirtyUvs = geometry.uvsNeedUpdate,
		dirtyNormals = geometry.normalsNeedUpdate,
		dirtyTangents = geometry.tangentsNeedUpdate,
		dirtyColors = geometry.colorsNeedUpdate,
		dirtyMorphTargets = geometry.morphTargetsNeedUpdate,

		vertices = geometry.vertices,
		chunk_faces3 = geometryGroup.faces3,
		obj_faces = geometry.faces,

		obj_uvs  = geometry.faceVertexUvs[ 0 ],
		obj_uvs2 = geometry.faceVertexUvs[ 1 ],

		obj_colors = geometry.colors,

		obj_skinIndices = geometry.skinIndices,
		obj_skinWeights = geometry.skinWeights,

		morphTargets = geometry.morphTargets,
		morphNormals = geometry.morphNormals;

		if ( dirtyVertices ) {

			for ( f = 0, fl = chunk_faces3.length; f < fl; f ++ ) {

				face = obj_faces[ chunk_faces3[ f ] ];

				v1 = vertices[ face.a ];
				v2 = vertices[ face.b ];
				v3 = vertices[ face.c ];

				vertexArray[ offset ]     = v1.x;
				vertexArray[ offset + 1 ] = v1.y;
				vertexArray[ offset + 2 ] = v1.z;

				vertexArray[ offset + 3 ] = v2.x;
				vertexArray[ offset + 4 ] = v2.y;
				vertexArray[ offset + 5 ] = v2.z;

				vertexArray[ offset + 6 ] = v3.x;
				vertexArray[ offset + 7 ] = v3.y;
				vertexArray[ offset + 8 ] = v3.z;

				offset += 9;

			}

			_gl.bindBuffer( _gl.ARRAY_BUFFER, geometryGroup.__webglVertexBuffer );
			_gl.bufferData( _gl.ARRAY_BUFFER, vertexArray, hint );

		}

		if ( dirtyMorphTargets ) {

			for ( vk = 0, vkl = morphTargets.length; vk < vkl; vk ++ ) {

				offset_morphTarget = 0;

				for ( f = 0, fl = chunk_faces3.length; f < fl; f ++ ) {

					chf = chunk_faces3[ f ];
					face = obj_faces[ chf ];

					// morph positions

					v1 = morphTargets[ vk ].vertices[ face.a ];
					v2 = morphTargets[ vk ].vertices[ face.b ];
					v3 = morphTargets[ vk ].vertices[ face.c ];

					vka = morphTargetsArrays[ vk ];

					vka[ offset_morphTarget ]     = v1.x;
					vka[ offset_morphTarget + 1 ] = v1.y;
					vka[ offset_morphTarget + 2 ] = v1.z;

					vka[ offset_morphTarget + 3 ] = v2.x;
					vka[ offset_morphTarget + 4 ] = v2.y;
					vka[ offset_morphTarget + 5 ] = v2.z;

					vka[ offset_morphTarget + 6 ] = v3.x;
					vka[ offset_morphTarget + 7 ] = v3.y;
					vka[ offset_morphTarget + 8 ] = v3.z;

					// morph normals

					if ( material.morphNormals ) {

						if ( needsSmoothNormals ) {

							faceVertexNormals = morphNormals[ vk ].vertexNormals[ chf ];

							n1 = faceVertexNormals.a;
							n2 = faceVertexNormals.b;
							n3 = faceVertexNormals.c;

						} else {

							n1 = morphNormals[ vk ].faceNormals[ chf ];
							n2 = n1;
							n3 = n1;

						}

						nka = morphNormalsArrays[ vk ];

						nka[ offset_morphTarget ]     = n1.x;
						nka[ offset_morphTarget + 1 ] = n1.y;
						nka[ offset_morphTarget + 2 ] = n1.z;

						nka[ offset_morphTarget + 3 ] = n2.x;
						nka[ offset_morphTarget + 4 ] = n2.y;
						nka[ offset_morphTarget + 5 ] = n2.z;

						nka[ offset_morphTarget + 6 ] = n3.x;
						nka[ offset_morphTarget + 7 ] = n3.y;
						nka[ offset_morphTarget + 8 ] = n3.z;

					}

					//

					offset_morphTarget += 9;

				}

				_gl.bindBuffer( _gl.ARRAY_BUFFER, geometryGroup.__webglMorphTargetsBuffers[ vk ] );
				_gl.bufferData( _gl.ARRAY_BUFFER, morphTargetsArrays[ vk ], hint );

				if ( material.morphNormals ) {

					_gl.bindBuffer( _gl.ARRAY_BUFFER, geometryGroup.__webglMorphNormalsBuffers[ vk ] );
					_gl.bufferData( _gl.ARRAY_BUFFER, morphNormalsArrays[ vk ], hint );

				}

			}

		}

		if ( obj_skinWeights.length ) {

			for ( f = 0, fl = chunk_faces3.length; f < fl; f ++ ) {

				face = obj_faces[ chunk_faces3[ f ] ];

				// weights

				sw1 = obj_skinWeights[ face.a ];
				sw2 = obj_skinWeights[ face.b ];
				sw3 = obj_skinWeights[ face.c ];

				skinWeightArray[ offset_skin ]     = sw1.x;
				skinWeightArray[ offset_skin + 1 ] = sw1.y;
				skinWeightArray[ offset_skin + 2 ] = sw1.z;
				skinWeightArray[ offset_skin + 3 ] = sw1.w;

				skinWeightArray[ offset_skin + 4 ] = sw2.x;
				skinWeightArray[ offset_skin + 5 ] = sw2.y;
				skinWeightArray[ offset_skin + 6 ] = sw2.z;
				skinWeightArray[ offset_skin + 7 ] = sw2.w;

				skinWeightArray[ offset_skin + 8 ]  = sw3.x;
				skinWeightArray[ offset_skin + 9 ]  = sw3.y;
				skinWeightArray[ offset_skin + 10 ] = sw3.z;
				skinWeightArray[ offset_skin + 11 ] = sw3.w;

				// indices

				si1 = obj_skinIndices[ face.a ];
				si2 = obj_skinIndices[ face.b ];
				si3 = obj_skinIndices[ face.c ];

				skinIndexArray[ offset_skin ]     = si1.x;
				skinIndexArray[ offset_skin + 1 ] = si1.y;
				skinIndexArray[ offset_skin + 2 ] = si1.z;
				skinIndexArray[ offset_skin + 3 ] = si1.w;

				skinIndexArray[ offset_skin + 4 ] = si2.x;
				skinIndexArray[ offset_skin + 5 ] = si2.y;
				skinIndexArray[ offset_skin + 6 ] = si2.z;
				skinIndexArray[ offset_skin + 7 ] = si2.w;

				skinIndexArray[ offset_skin + 8 ]  = si3.x;
				skinIndexArray[ offset_skin + 9 ]  = si3.y;
				skinIndexArray[ offset_skin + 10 ] = si3.z;
				skinIndexArray[ offset_skin + 11 ] = si3.w;

				offset_skin += 12;

			}

			if ( offset_skin > 0 ) {

				_gl.bindBuffer( _gl.ARRAY_BUFFER, geometryGroup.__webglSkinIndicesBuffer );
				_gl.bufferData( _gl.ARRAY_BUFFER, skinIndexArray, hint );

				_gl.bindBuffer( _gl.ARRAY_BUFFER, geometryGroup.__webglSkinWeightsBuffer );
				_gl.bufferData( _gl.ARRAY_BUFFER, skinWeightArray, hint );

			}

		}

		if ( dirtyColors && vertexColorType ) {

			for ( f = 0, fl = chunk_faces3.length; f < fl; f ++ ) {

				face = obj_faces[ chunk_faces3[ f ] ];

				vertexColors = face.vertexColors;
				faceColor = face.color;

				if ( vertexColors.length === 3 && vertexColorType === THREE.VertexColors ) {

					c1 = vertexColors[ 0 ];
					c2 = vertexColors[ 1 ];
					c3 = vertexColors[ 2 ];

				} else {

					c1 = faceColor;
					c2 = faceColor;
					c3 = faceColor;

				}

				colorArray[ offset_color ]     = c1.r;
				colorArray[ offset_color + 1 ] = c1.g;
				colorArray[ offset_color + 2 ] = c1.b;

				colorArray[ offset_color + 3 ] = c2.r;
				colorArray[ offset_color + 4 ] = c2.g;
				colorArray[ offset_color + 5 ] = c2.b;

				colorArray[ offset_color + 6 ] = c3.r;
				colorArray[ offset_color + 7 ] = c3.g;
				colorArray[ offset_color + 8 ] = c3.b;

				offset_color += 9;

			}

			if ( offset_color > 0 ) {

				_gl.bindBuffer( _gl.ARRAY_BUFFER, geometryGroup.__webglColorBuffer );
				_gl.bufferData( _gl.ARRAY_BUFFER, colorArray, hint );

			}

		}

		if ( dirtyTangents && geometry.hasTangents ) {

			for ( f = 0, fl = chunk_faces3.length; f < fl; f ++ ) {

				face = obj_faces[ chunk_faces3[ f ] ];

				vertexTangents = face.vertexTangents;

				t1 = vertexTangents[ 0 ];
				t2 = vertexTangents[ 1 ];
				t3 = vertexTangents[ 2 ];

				tangentArray[ offset_tangent ]     = t1.x;
				tangentArray[ offset_tangent + 1 ] = t1.y;
				tangentArray[ offset_tangent + 2 ] = t1.z;
				tangentArray[ offset_tangent + 3 ] = t1.w;

				tangentArray[ offset_tangent + 4 ] = t2.x;
				tangentArray[ offset_tangent + 5 ] = t2.y;
				tangentArray[ offset_tangent + 6 ] = t2.z;
				tangentArray[ offset_tangent + 7 ] = t2.w;

				tangentArray[ offset_tangent + 8 ]  = t3.x;
				tangentArray[ offset_tangent + 9 ]  = t3.y;
				tangentArray[ offset_tangent + 10 ] = t3.z;
				tangentArray[ offset_tangent + 11 ] = t3.w;

				offset_tangent += 12;

			}

			_gl.bindBuffer( _gl.ARRAY_BUFFER, geometryGroup.__webglTangentBuffer );
			_gl.bufferData( _gl.ARRAY_BUFFER, tangentArray, hint );

		}

		if ( dirtyNormals && normalType ) {

			for ( f = 0, fl = chunk_faces3.length; f < fl; f ++ ) {

				face = obj_faces[ chunk_faces3[ f ] ];

				vertexNormals = face.vertexNormals;
				faceNormal = face.normal;

				if ( vertexNormals.length === 3 && needsSmoothNormals ) {

					for ( i = 0; i < 3; i ++ ) {

						vn = vertexNormals[ i ];

						normalArray[ offset_normal ]     = vn.x;
						normalArray[ offset_normal + 1 ] = vn.y;
						normalArray[ offset_normal + 2 ] = vn.z;

						offset_normal += 3;

					}

				} else {

					for ( i = 0; i < 3; i ++ ) {

						normalArray[ offset_normal ]     = faceNormal.x;
						normalArray[ offset_normal + 1 ] = faceNormal.y;
						normalArray[ offset_normal + 2 ] = faceNormal.z;

						offset_normal += 3;

					}

				}

			}

			_gl.bindBuffer( _gl.ARRAY_BUFFER, geometryGroup.__webglNormalBuffer );
			_gl.bufferData( _gl.ARRAY_BUFFER, normalArray, hint );

		}

		if ( dirtyUvs && obj_uvs && uvType ) {

			for ( f = 0, fl = chunk_faces3.length; f < fl; f ++ ) {

				fi = chunk_faces3[ f ];

				uv = obj_uvs[ fi ];

				if ( uv === undefined ) continue;

				for ( i = 0; i < 3; i ++ ) {

					uvi = uv[ i ];

					uvArray[ offset_uv ]     = uvi.x;
					uvArray[ offset_uv + 1 ] = uvi.y;

					offset_uv += 2;

				}

			}

			if ( offset_uv > 0 ) {

				_gl.bindBuffer( _gl.ARRAY_BUFFER, geometryGroup.__webglUVBuffer );
				_gl.bufferData( _gl.ARRAY_BUFFER, uvArray, hint );

			}

		}

		if ( dirtyUvs && obj_uvs2 && uvType ) {

			for ( f = 0, fl = chunk_faces3.length; f < fl; f ++ ) {

				fi = chunk_faces3[ f ];

				uv2 = obj_uvs2[ fi ];

				if ( uv2 === undefined ) continue;

				for ( i = 0; i < 3; i ++ ) {

					uv2i = uv2[ i ];

					uv2Array[ offset_uv2 ]     = uv2i.x;
					uv2Array[ offset_uv2 + 1 ] = uv2i.y;

					offset_uv2 += 2;

				}

			}

			if ( offset_uv2 > 0 ) {

				_gl.bindBuffer( _gl.ARRAY_BUFFER, geometryGroup.__webglUV2Buffer );
				_gl.bufferData( _gl.ARRAY_BUFFER, uv2Array, hint );

			}

		}

		if ( dirtyElements ) {

			for ( f = 0, fl = chunk_faces3.length; f < fl; f ++ ) {

				faceArray[ offset_face ]   = vertexIndex;
				faceArray[ offset_face + 1 ] = vertexIndex + 1;
				faceArray[ offset_face + 2 ] = vertexIndex + 2;

				offset_face += 3;

				lineArray[ offset_line ]     = vertexIndex;
				lineArray[ offset_line + 1 ] = vertexIndex + 1;

				lineArray[ offset_line + 2 ] = vertexIndex;
				lineArray[ offset_line + 3 ] = vertexIndex + 2;

				lineArray[ offset_line + 4 ] = vertexIndex + 1;
				lineArray[ offset_line + 5 ] = vertexIndex + 2;

				offset_line += 6;

				vertexIndex += 3;

			}

			_gl.bindBuffer( _gl.ELEMENT_ARRAY_BUFFER, geometryGroup.__webglFaceBuffer );
			_gl.bufferData( _gl.ELEMENT_ARRAY_BUFFER, faceArray, hint );

			_gl.bindBuffer( _gl.ELEMENT_ARRAY_BUFFER, geometryGroup.__webglLineBuffer );
			_gl.bufferData( _gl.ELEMENT_ARRAY_BUFFER, lineArray, hint );

		}

		if ( customAttributes ) {

			for ( i = 0, il = customAttributes.length; i < il; i ++ ) {

				customAttribute = customAttributes[ i ];

				if ( ! customAttribute.__original.needsUpdate ) continue;

				offset_custom = 0;
				offset_customSrc = 0;

				if ( customAttribute.size === 1 ) {

					if ( customAttribute.boundTo === undefined || customAttribute.boundTo === 'vertices' ) {

						for ( f = 0, fl = chunk_faces3.length; f < fl; f ++ ) {

							face = obj_faces[ chunk_faces3[ f ] ];

							customAttribute.array[ offset_custom ]     = customAttribute.value[ face.a ];
							customAttribute.array[ offset_custom + 1 ] = customAttribute.value[ face.b ];
							customAttribute.array[ offset_custom + 2 ] = customAttribute.value[ face.c ];

							offset_custom += 3;

						}

					} else if ( customAttribute.boundTo === 'faces' ) {

						for ( f = 0, fl = chunk_faces3.length; f < fl; f ++ ) {

							value = customAttribute.value[ chunk_faces3[ f ] ];

							customAttribute.array[ offset_custom ]     = value;
							customAttribute.array[ offset_custom + 1 ] = value;
							customAttribute.array[ offset_custom + 2 ] = value;

							offset_custom += 3;

						}

					}

				} else if ( customAttribute.size === 2 ) {

					if ( customAttribute.boundTo === undefined || customAttribute.boundTo === 'vertices' ) {

						for ( f = 0, fl = chunk_faces3.length; f < fl; f ++ ) {

							face = obj_faces[ chunk_faces3[ f ] ];

							v1 = customAttribute.value[ face.a ];
							v2 = customAttribute.value[ face.b ];
							v3 = customAttribute.value[ face.c ];

							customAttribute.array[ offset_custom ]     = v1.x;
							customAttribute.array[ offset_custom + 1 ] = v1.y;

							customAttribute.array[ offset_custom + 2 ] = v2.x;
							customAttribute.array[ offset_custom + 3 ] = v2.y;

							customAttribute.array[ offset_custom + 4 ] = v3.x;
							customAttribute.array[ offset_custom + 5 ] = v3.y;

							offset_custom += 6;

						}

					} else if ( customAttribute.boundTo === 'faces' ) {

						for ( f = 0, fl = chunk_faces3.length; f < fl; f ++ ) {

							value = customAttribute.value[ chunk_faces3[ f ] ];

							v1 = value;
							v2 = value;
							v3 = value;

							customAttribute.array[ offset_custom ]     = v1.x;
							customAttribute.array[ offset_custom + 1 ] = v1.y;

							customAttribute.array[ offset_custom + 2 ] = v2.x;
							customAttribute.array[ offset_custom + 3 ] = v2.y;

							customAttribute.array[ offset_custom + 4 ] = v3.x;
							customAttribute.array[ offset_custom + 5 ] = v3.y;

							offset_custom += 6;

						}

					}

				} else if ( customAttribute.size === 3 ) {

					var pp;

					if ( customAttribute.type === 'c' ) {

						pp = [ 'r', 'g', 'b' ];

					} else {

						pp = [ 'x', 'y', 'z' ];

					}

					if ( customAttribute.boundTo === undefined || customAttribute.boundTo === 'vertices' ) {

						for ( f = 0, fl = chunk_faces3.length; f < fl; f ++ ) {

							face = obj_faces[ chunk_faces3[ f ] ];

							v1 = customAttribute.value[ face.a ];
							v2 = customAttribute.value[ face.b ];
							v3 = customAttribute.value[ face.c ];

							customAttribute.array[ offset_custom ]     = v1[ pp[ 0 ] ];
							customAttribute.array[ offset_custom + 1 ] = v1[ pp[ 1 ] ];
							customAttribute.array[ offset_custom + 2 ] = v1[ pp[ 2 ] ];

							customAttribute.array[ offset_custom + 3 ] = v2[ pp[ 0 ] ];
							customAttribute.array[ offset_custom + 4 ] = v2[ pp[ 1 ] ];
							customAttribute.array[ offset_custom + 5 ] = v2[ pp[ 2 ] ];

							customAttribute.array[ offset_custom + 6 ] = v3[ pp[ 0 ] ];
							customAttribute.array[ offset_custom + 7 ] = v3[ pp[ 1 ] ];
							customAttribute.array[ offset_custom + 8 ] = v3[ pp[ 2 ] ];

							offset_custom += 9;

						}

					} else if ( customAttribute.boundTo === 'faces' ) {

						for ( f = 0, fl = chunk_faces3.length; f < fl; f ++ ) {

							value = customAttribute.value[ chunk_faces3[ f ] ];

							v1 = value;
							v2 = value;
							v3 = value;

							customAttribute.array[ offset_custom ]     = v1[ pp[ 0 ] ];
							customAttribute.array[ offset_custom + 1 ] = v1[ pp[ 1 ] ];
							customAttribute.array[ offset_custom + 2 ] = v1[ pp[ 2 ] ];

							customAttribute.array[ offset_custom + 3 ] = v2[ pp[ 0 ] ];
							customAttribute.array[ offset_custom + 4 ] = v2[ pp[ 1 ] ];
							customAttribute.array[ offset_custom + 5 ] = v2[ pp[ 2 ] ];

							customAttribute.array[ offset_custom + 6 ] = v3[ pp[ 0 ] ];
							customAttribute.array[ offset_custom + 7 ] = v3[ pp[ 1 ] ];
							customAttribute.array[ offset_custom + 8 ] = v3[ pp[ 2 ] ];

							offset_custom += 9;

						}

					} else if ( customAttribute.boundTo === 'faceVertices' ) {

						for ( f = 0, fl = chunk_faces3.length; f < fl; f ++ ) {

							value = customAttribute.value[ chunk_faces3[ f ] ];

							v1 = value[ 0 ];
							v2 = value[ 1 ];
							v3 = value[ 2 ];

							customAttribute.array[ offset_custom ]     = v1[ pp[ 0 ] ];
							customAttribute.array[ offset_custom + 1 ] = v1[ pp[ 1 ] ];
							customAttribute.array[ offset_custom + 2 ] = v1[ pp[ 2 ] ];

							customAttribute.array[ offset_custom + 3 ] = v2[ pp[ 0 ] ];
							customAttribute.array[ offset_custom + 4 ] = v2[ pp[ 1 ] ];
							customAttribute.array[ offset_custom + 5 ] = v2[ pp[ 2 ] ];

							customAttribute.array[ offset_custom + 6 ] = v3[ pp[ 0 ] ];
							customAttribute.array[ offset_custom + 7 ] = v3[ pp[ 1 ] ];
							customAttribute.array[ offset_custom + 8 ] = v3[ pp[ 2 ] ];

							offset_custom += 9;

						}

					}

				} else if ( customAttribute.size === 4 ) {

					if ( customAttribute.boundTo === undefined || customAttribute.boundTo === 'vertices' ) {

						for ( f = 0, fl = chunk_faces3.length; f < fl; f ++ ) {

							face = obj_faces[ chunk_faces3[ f ] ];

							v1 = customAttribute.value[ face.a ];
							v2 = customAttribute.value[ face.b ];
							v3 = customAttribute.value[ face.c ];

							customAttribute.array[ offset_custom  ]   = v1.x;
							customAttribute.array[ offset_custom + 1  ] = v1.y;
							customAttribute.array[ offset_custom + 2  ] = v1.z;
							customAttribute.array[ offset_custom + 3  ] = v1.w;

							customAttribute.array[ offset_custom + 4  ] = v2.x;
							customAttribute.array[ offset_custom + 5  ] = v2.y;
							customAttribute.array[ offset_custom + 6  ] = v2.z;
							customAttribute.array[ offset_custom + 7  ] = v2.w;

							customAttribute.array[ offset_custom + 8  ] = v3.x;
							customAttribute.array[ offset_custom + 9  ] = v3.y;
							customAttribute.array[ offset_custom + 10 ] = v3.z;
							customAttribute.array[ offset_custom + 11 ] = v3.w;

							offset_custom += 12;

						}

					} else if ( customAttribute.boundTo === 'faces' ) {

						for ( f = 0, fl = chunk_faces3.length; f < fl; f ++ ) {

							value = customAttribute.value[ chunk_faces3[ f ] ];

							v1 = value;
							v2 = value;
							v3 = value;

							customAttribute.array[ offset_custom  ]   = v1.x;
							customAttribute.array[ offset_custom + 1  ] = v1.y;
							customAttribute.array[ offset_custom + 2  ] = v1.z;
							customAttribute.array[ offset_custom + 3  ] = v1.w;

							customAttribute.array[ offset_custom + 4  ] = v2.x;
							customAttribute.array[ offset_custom + 5  ] = v2.y;
							customAttribute.array[ offset_custom + 6  ] = v2.z;
							customAttribute.array[ offset_custom + 7  ] = v2.w;

							customAttribute.array[ offset_custom + 8  ] = v3.x;
							customAttribute.array[ offset_custom + 9  ] = v3.y;
							customAttribute.array[ offset_custom + 10 ] = v3.z;
							customAttribute.array[ offset_custom + 11 ] = v3.w;

							offset_custom += 12;

						}

					} else if ( customAttribute.boundTo === 'faceVertices' ) {

						for ( f = 0, fl = chunk_faces3.length; f < fl; f ++ ) {

							value = customAttribute.value[ chunk_faces3[ f ] ];

							v1 = value[ 0 ];
							v2 = value[ 1 ];
							v3 = value[ 2 ];

							customAttribute.array[ offset_custom  ]   = v1.x;
							customAttribute.array[ offset_custom + 1  ] = v1.y;
							customAttribute.array[ offset_custom + 2  ] = v1.z;
							customAttribute.array[ offset_custom + 3  ] = v1.w;

							customAttribute.array[ offset_custom + 4  ] = v2.x;
							customAttribute.array[ offset_custom + 5  ] = v2.y;
							customAttribute.array[ offset_custom + 6  ] = v2.z;
							customAttribute.array[ offset_custom + 7  ] = v2.w;

							customAttribute.array[ offset_custom + 8  ] = v3.x;
							customAttribute.array[ offset_custom + 9  ] = v3.y;
							customAttribute.array[ offset_custom + 10 ] = v3.z;
							customAttribute.array[ offset_custom + 11 ] = v3.w;

							offset_custom += 12;

						}

					}

				}

				_gl.bindBuffer( _gl.ARRAY_BUFFER, customAttribute.buffer );
				_gl.bufferData( _gl.ARRAY_BUFFER, customAttribute.array, hint );

			}

		}

		if ( dispose ) {

			delete geometryGroup.__inittedArrays;
			delete geometryGroup.__colorArray;
			delete geometryGroup.__normalArray;
			delete geometryGroup.__tangentArray;
			delete geometryGroup.__uvArray;
			delete geometryGroup.__uv2Array;
			delete geometryGroup.__faceArray;
			delete geometryGroup.__vertexArray;
			delete geometryGroup.__lineArray;
			delete geometryGroup.__skinIndexArray;
			delete geometryGroup.__skinWeightArray;

		}

	};

	function setDirectBuffers( geometry, hint ) {

		var attributes = geometry.attributes;

		var attributeName, attributeItem;

		for ( attributeName in attributes ) {

			attributeItem = attributes[ attributeName ];

			if ( attributeItem.needsUpdate ) {

				if ( attributeName === 'index' ) {

					_gl.bindBuffer( _gl.ELEMENT_ARRAY_BUFFER, attributeItem.buffer );
					_gl.bufferData( _gl.ELEMENT_ARRAY_BUFFER, attributeItem.array, hint );

				} else {

					_gl.bindBuffer( _gl.ARRAY_BUFFER, attributeItem.buffer );
					_gl.bufferData( _gl.ARRAY_BUFFER, attributeItem.array, hint );

				}

				attributeItem.needsUpdate = false;

			}

		}

	}

	// Buffer rendering

	this.renderBufferImmediate = function ( object, program, material ) {

		initAttributes();

		if ( object.hasPositions && ! object.__webglVertexBuffer ) object.__webglVertexBuffer = _gl.createBuffer();
		if ( object.hasNormals && ! object.__webglNormalBuffer ) object.__webglNormalBuffer = _gl.createBuffer();
		if ( object.hasUvs && ! object.__webglUvBuffer ) object.__webglUvBuffer = _gl.createBuffer();
		if ( object.hasColors && ! object.__webglColorBuffer ) object.__webglColorBuffer = _gl.createBuffer();

		if ( object.hasPositions ) {

			_gl.bindBuffer( _gl.ARRAY_BUFFER, object.__webglVertexBuffer );
			_gl.bufferData( _gl.ARRAY_BUFFER, object.positionArray, _gl.DYNAMIC_DRAW );
			enableAttribute( program.attributes.position );
			_gl.vertexAttribPointer( program.attributes.position, 3, _gl.FLOAT, false, 0, 0 );

		}

		if ( object.hasNormals ) {

			_gl.bindBuffer( _gl.ARRAY_BUFFER, object.__webglNormalBuffer );

			if ( material.shading === THREE.FlatShading ) {

				var nx, ny, nz,
					nax, nbx, ncx, nay, nby, ncy, naz, nbz, ncz,
					normalArray,
					i, il = object.count * 3;

				for ( i = 0; i < il; i += 9 ) {

					normalArray = object.normalArray;

					nax  = normalArray[ i ];
					nay  = normalArray[ i + 1 ];
					naz  = normalArray[ i + 2 ];

					nbx  = normalArray[ i + 3 ];
					nby  = normalArray[ i + 4 ];
					nbz  = normalArray[ i + 5 ];

					ncx  = normalArray[ i + 6 ];
					ncy  = normalArray[ i + 7 ];
					ncz  = normalArray[ i + 8 ];

					nx = ( nax + nbx + ncx ) / 3;
					ny = ( nay + nby + ncy ) / 3;
					nz = ( naz + nbz + ncz ) / 3;

					normalArray[ i ]   = nx;
					normalArray[ i + 1 ] = ny;
					normalArray[ i + 2 ] = nz;

					normalArray[ i + 3 ] = nx;
					normalArray[ i + 4 ] = ny;
					normalArray[ i + 5 ] = nz;

					normalArray[ i + 6 ] = nx;
					normalArray[ i + 7 ] = ny;
					normalArray[ i + 8 ] = nz;

				}

			}

			_gl.bufferData( _gl.ARRAY_BUFFER, object.normalArray, _gl.DYNAMIC_DRAW );
			enableAttribute( program.attributes.normal );
			_gl.vertexAttribPointer( program.attributes.normal, 3, _gl.FLOAT, false, 0, 0 );

		}

		if ( object.hasUvs && material.map ) {

			_gl.bindBuffer( _gl.ARRAY_BUFFER, object.__webglUvBuffer );
			_gl.bufferData( _gl.ARRAY_BUFFER, object.uvArray, _gl.DYNAMIC_DRAW );
			enableAttribute( program.attributes.uv );
			_gl.vertexAttribPointer( program.attributes.uv, 2, _gl.FLOAT, false, 0, 0 );

		}

		if ( object.hasColors && material.vertexColors !== THREE.NoColors ) {

			_gl.bindBuffer( _gl.ARRAY_BUFFER, object.__webglColorBuffer );
			_gl.bufferData( _gl.ARRAY_BUFFER, object.colorArray, _gl.DYNAMIC_DRAW );
			enableAttribute( program.attributes.color );
			_gl.vertexAttribPointer( program.attributes.color, 3, _gl.FLOAT, false, 0, 0 );

		}

		disableUnusedAttributes();

		_gl.drawArrays( _gl.TRIANGLES, 0, object.count );

		object.count = 0;

	};

	function setupVertexAttributes( material, programAttributes, geometryAttributes, startIndex ) {

		for ( var attributeName in programAttributes ) {

			var attributePointer = programAttributes[ attributeName ];
			var attributeItem = geometryAttributes[ attributeName ];

			if ( attributePointer >= 0 ) {

				if ( attributeItem ) {

					var attributeSize = attributeItem.itemSize;

					_gl.bindBuffer( _gl.ARRAY_BUFFER, attributeItem.buffer );
					enableAttribute( attributePointer );
					_gl.vertexAttribPointer( attributePointer, attributeSize, _gl.FLOAT, false, 0, startIndex * attributeSize * 4 ); // 4 bytes per Float32

				} else if ( material.defaultAttributeValues ) {

					if ( material.defaultAttributeValues[ attributeName ].length === 2 ) {

						_gl.vertexAttrib2fv( attributePointer, material.defaultAttributeValues[ attributeName ] );

					} else if ( material.defaultAttributeValues[ attributeName ].length === 3 ) {

						_gl.vertexAttrib3fv( attributePointer, material.defaultAttributeValues[ attributeName ] );

					}

				}

			}

		}

		disableUnusedAttributes();

	}

	this.renderBufferDirect = function ( camera, lights, fog, material, geometry, object ) {

		if ( material.visible === false ) return;

		var linewidth, a, attribute;
		var attributeItem, attributeName, attributePointer, attributeSize;

		var program = setProgram( camera, lights, fog, material, object );

		var programAttributes = program.attributes;
		var geometryAttributes = geometry.attributes;

		var updateBuffers = false,
			wireframeBit = material.wireframe ? 1 : 0,
			geometryHash = ( geometry.id * 0xffffff ) + ( program.id * 2 ) + wireframeBit;

		if ( geometryHash !== _currentGeometryGroupHash ) {

			_currentGeometryGroupHash = geometryHash;
			updateBuffers = true;

		}

		if ( updateBuffers ) {

			initAttributes();

		}

		// render mesh

		if ( object instanceof THREE.Mesh ) {

			var index = geometryAttributes[ 'index' ];

			if ( index ) {

				// indexed triangles

				var type, size;

				if ( index.array instanceof Uint32Array ) {

					type = _gl.UNSIGNED_INT;
					size = 4;

				} else {

					type = _gl.UNSIGNED_SHORT;
					size = 2;

				}

				var offsets = geometry.offsets;

				if ( offsets.length === 0 ) {

					if ( updateBuffers ) {

						setupVertexAttributes( material, programAttributes, geometryAttributes, 0 );
						_gl.bindBuffer( _gl.ELEMENT_ARRAY_BUFFER, index.buffer );

					}

					_gl.drawElements( _gl.TRIANGLES, index.array.length, type, 0 );

					_this.info.render.calls ++;
					_this.info.render.vertices += index.array.length; // not really true, here vertices can be shared
					_this.info.render.faces += index.array.length / 3;

				} else {

					// if there is more than 1 chunk
					// must set attribute pointers to use new offsets for each chunk
					// even if geometry and materials didn't change

					updateBuffers = true;

					for ( var i = 0, il = offsets.length; i < il; i ++ ) {

						var startIndex = offsets[ i ].index;

						if ( updateBuffers ) {

							setupVertexAttributes( material, programAttributes, geometryAttributes, startIndex );
							_gl.bindBuffer( _gl.ELEMENT_ARRAY_BUFFER, index.buffer );

						}

						// render indexed triangles

						_gl.drawElements( _gl.TRIANGLES, offsets[ i ].count, type, offsets[ i ].start * size );

						_this.info.render.calls ++;
						_this.info.render.vertices += offsets[ i ].count; // not really true, here vertices can be shared
						_this.info.render.faces += offsets[ i ].count / 3;

					}

				}

			} else {

				// non-indexed triangles

				if ( updateBuffers ) {

					setupVertexAttributes( material, programAttributes, geometryAttributes, 0 );

				}

				var position = geometry.attributes[ 'position' ];

				// render non-indexed triangles

				_gl.drawArrays( _gl.TRIANGLES, 0, position.array.length / 3 );

				_this.info.render.calls ++;
				_this.info.render.vertices += position.array.length / 3;
				_this.info.render.faces += position.array.length / 9;

			}

		} else if ( object instanceof THREE.PointCloud ) {

			// render particles

			if ( updateBuffers ) {

				setupVertexAttributes( material, programAttributes, geometryAttributes, 0 );

			}

			var position = geometryAttributes[ 'position' ];

			// render particles

			_gl.drawArrays( _gl.POINTS, 0, position.array.length / 3 );

			_this.info.render.calls ++;
			_this.info.render.points += position.array.length / 3;

		} else if ( object instanceof THREE.Line ) {

			var mode = ( object.type === THREE.LineStrip ) ? _gl.LINE_STRIP : _gl.LINES;

			setLineWidth( material.linewidth );

			var index = geometryAttributes[ 'index' ];

			if ( index ) {

				// indexed lines

				var type, size;

				if ( index.array instanceof Uint32Array ) {

					type = _gl.UNSIGNED_INT;
					size = 4;

				} else {

					type = _gl.UNSIGNED_SHORT;
					size = 2;

				}

				var offsets = geometry.offsets;

				if ( offsets.length === 0 ) {

					if ( updateBuffers ) {

						setupVertexAttributes( material, programAttributes, geometryAttributes, 0 );
						_gl.bindBuffer( _gl.ELEMENT_ARRAY_BUFFER, index.buffer );

					}

					_gl.drawElements( mode, index.array.length, type, 0 ); // 2 bytes per Uint16Array

					_this.info.render.calls ++;
					_this.info.render.vertices += index.array.length; // not really true, here vertices can be shared

				} else {

					// if there is more than 1 chunk
					// must set attribute pointers to use new offsets for each chunk
					// even if geometry and materials didn't change

					if ( offsets.length > 1 ) updateBuffers = true;

					for ( var i = 0, il = offsets.length; i < il; i ++ ) {

						var startIndex = offsets[ i ].index;

						if ( updateBuffers ) {

							setupVertexAttributes( material, programAttributes, geometryAttributes, startIndex );
							_gl.bindBuffer( _gl.ELEMENT_ARRAY_BUFFER, index.buffer );

						}

						// render indexed lines

						_gl.drawElements( mode, offsets[ i ].count, type, offsets[ i ].start * size ); // 2 bytes per Uint16Array

						_this.info.render.calls ++;
						_this.info.render.vertices += offsets[ i ].count; // not really true, here vertices can be shared

					}

				}

			} else {

				// non-indexed lines

				if ( updateBuffers ) {

					setupVertexAttributes( material, programAttributes, geometryAttributes, 0 );

				}

				var position = geometryAttributes[ 'position' ];

				_gl.drawArrays( mode, 0, position.array.length / 3 );

				_this.info.render.calls ++;
				_this.info.render.points += position.array.length / 3;

			}

		}

	};

	this.renderBuffer = function ( camera, lights, fog, material, geometryGroup, object ) {

		if ( material.visible === false ) return;

		var linewidth, a, attribute, i, il;

		var program = setProgram( camera, lights, fog, material, object );

		var attributes = program.attributes;

		var updateBuffers = false,
			wireframeBit = material.wireframe ? 1 : 0,
			geometryGroupHash = ( geometryGroup.id * 0xffffff ) + ( program.id * 2 ) + wireframeBit;

		if ( geometryGroupHash !== _currentGeometryGroupHash ) {

			_currentGeometryGroupHash = geometryGroupHash;
			updateBuffers = true;

		}

		if ( updateBuffers ) {

			initAttributes();

		}

		// vertices

		if ( ! material.morphTargets && attributes.position >= 0 ) {

			if ( updateBuffers ) {

				_gl.bindBuffer( _gl.ARRAY_BUFFER, geometryGroup.__webglVertexBuffer );
				enableAttribute( attributes.position );
				_gl.vertexAttribPointer( attributes.position, 3, _gl.FLOAT, false, 0, 0 );

			}

		} else {

			if ( object.morphTargetBase ) {

				setupMorphTargets( material, geometryGroup, object );

			}

		}


		if ( updateBuffers ) {

			// custom attributes

			// Use the per-geometryGroup custom attribute arrays which are setup in initMeshBuffers

			if ( geometryGroup.__webglCustomAttributesList ) {

				for ( i = 0, il = geometryGroup.__webglCustomAttributesList.length; i < il; i ++ ) {

					attribute = geometryGroup.__webglCustomAttributesList[ i ];

					if ( attributes[ attribute.buffer.belongsToAttribute ] >= 0 ) {

						_gl.bindBuffer( _gl.ARRAY_BUFFER, attribute.buffer );
						enableAttribute( attributes[ attribute.buffer.belongsToAttribute ] );
						_gl.vertexAttribPointer( attributes[ attribute.buffer.belongsToAttribute ], attribute.size, _gl.FLOAT, false, 0, 0 );

					}

				}

			}


			// colors

			if ( attributes.color >= 0 ) {

				if ( object.geometry.colors.length > 0 || object.geometry.faces.length > 0 ) {

					_gl.bindBuffer( _gl.ARRAY_BUFFER, geometryGroup.__webglColorBuffer );
					enableAttribute( attributes.color );
					_gl.vertexAttribPointer( attributes.color, 3, _gl.FLOAT, false, 0, 0 );

				} else if ( material.defaultAttributeValues ) {


					_gl.vertexAttrib3fv( attributes.color, material.defaultAttributeValues.color );

				}

			}

			// normals

			if ( attributes.normal >= 0 ) {

				_gl.bindBuffer( _gl.ARRAY_BUFFER, geometryGroup.__webglNormalBuffer );
				enableAttribute( attributes.normal );
				_gl.vertexAttribPointer( attributes.normal, 3, _gl.FLOAT, false, 0, 0 );

			}

			// tangents

			if ( attributes.tangent >= 0 ) {

				_gl.bindBuffer( _gl.ARRAY_BUFFER, geometryGroup.__webglTangentBuffer );
				enableAttribute( attributes.tangent );
				_gl.vertexAttribPointer( attributes.tangent, 4, _gl.FLOAT, false, 0, 0 );

			}

			// uvs

			if ( attributes.uv >= 0 ) {

				if ( object.geometry.faceVertexUvs[ 0 ] ) {

					_gl.bindBuffer( _gl.ARRAY_BUFFER, geometryGroup.__webglUVBuffer );
					enableAttribute( attributes.uv );
					_gl.vertexAttribPointer( attributes.uv, 2, _gl.FLOAT, false, 0, 0 );

				} else if ( material.defaultAttributeValues ) {


					_gl.vertexAttrib2fv( attributes.uv, material.defaultAttributeValues.uv );

				}

			}

			if ( attributes.uv2 >= 0 ) {

				if ( object.geometry.faceVertexUvs[ 1 ] ) {

					_gl.bindBuffer( _gl.ARRAY_BUFFER, geometryGroup.__webglUV2Buffer );
					enableAttribute( attributes.uv2 );
					_gl.vertexAttribPointer( attributes.uv2, 2, _gl.FLOAT, false, 0, 0 );

				} else if ( material.defaultAttributeValues ) {


					_gl.vertexAttrib2fv( attributes.uv2, material.defaultAttributeValues.uv2 );

				}

			}

			if ( material.skinning &&
				 attributes.skinIndex >= 0 && attributes.skinWeight >= 0 ) {

				_gl.bindBuffer( _gl.ARRAY_BUFFER, geometryGroup.__webglSkinIndicesBuffer );
				enableAttribute( attributes.skinIndex );
				_gl.vertexAttribPointer( attributes.skinIndex, 4, _gl.FLOAT, false, 0, 0 );

				_gl.bindBuffer( _gl.ARRAY_BUFFER, geometryGroup.__webglSkinWeightsBuffer );
				enableAttribute( attributes.skinWeight );
				_gl.vertexAttribPointer( attributes.skinWeight, 4, _gl.FLOAT, false, 0, 0 );

			}

			// line distances

			if ( attributes.lineDistance >= 0 ) {

				_gl.bindBuffer( _gl.ARRAY_BUFFER, geometryGroup.__webglLineDistanceBuffer );
				enableAttribute( attributes.lineDistance );
				_gl.vertexAttribPointer( attributes.lineDistance, 1, _gl.FLOAT, false, 0, 0 );

			}

		}

		disableUnusedAttributes();

		// render mesh

		if ( object instanceof THREE.Mesh ) {

			var type = geometryGroup.__typeArray === Uint32Array ? _gl.UNSIGNED_INT : _gl.UNSIGNED_SHORT;

			// wireframe

			if ( material.wireframe ) {

				setLineWidth( material.wireframeLinewidth );
				if ( updateBuffers ) _gl.bindBuffer( _gl.ELEMENT_ARRAY_BUFFER, geometryGroup.__webglLineBuffer );
				_gl.drawElements( _gl.LINES, geometryGroup.__webglLineCount, type, 0 );

			// triangles

			} else {

				if ( updateBuffers ) _gl.bindBuffer( _gl.ELEMENT_ARRAY_BUFFER, geometryGroup.__webglFaceBuffer );
				_gl.drawElements( _gl.TRIANGLES, geometryGroup.__webglFaceCount, type, 0 );

			}

			_this.info.render.calls ++;
			_this.info.render.vertices += geometryGroup.__webglFaceCount;
			_this.info.render.faces += geometryGroup.__webglFaceCount / 3;

		// render lines

		} else if ( object instanceof THREE.Line ) {

			var mode = ( object.type === THREE.LineStrip ) ? _gl.LINE_STRIP : _gl.LINES;

			setLineWidth( material.linewidth );

			_gl.drawArrays( mode, 0, geometryGroup.__webglLineCount );

			_this.info.render.calls ++;

		// render particles

		} else if ( object instanceof THREE.PointCloud ) {

			_gl.drawArrays( _gl.POINTS, 0, geometryGroup.__webglParticleCount );

			_this.info.render.calls ++;
			_this.info.render.points += geometryGroup.__webglParticleCount;

		}

	};

	function initAttributes() {

		for ( var i = 0, l = _newAttributes.length; i < l; i ++ ) {

			_newAttributes[ i ] = 0;

		}

	}

	function enableAttribute( attribute ) {

		_newAttributes[ attribute ] = 1;

		if ( _enabledAttributes[ attribute ] === 0 ) {

			_gl.enableVertexAttribArray( attribute );
			_enabledAttributes[ attribute ] = 1;

		}

	}

	function disableUnusedAttributes() {

		for ( var i = 0, l = _enabledAttributes.length; i < l; i ++ ) {

			if ( _enabledAttributes[ i ] !== _newAttributes[ i ] ) {

				_gl.disableVertexAttribArray( i );
				_enabledAttributes[ i ] = 0;

			}

		}

	}

	function setupMorphTargets ( material, geometryGroup, object ) {

		// set base

		var attributes = material.program.attributes;

		if ( object.morphTargetBase !== - 1 && attributes.position >= 0 ) {

			_gl.bindBuffer( _gl.ARRAY_BUFFER, geometryGroup.__webglMorphTargetsBuffers[ object.morphTargetBase ] );
			enableAttribute( attributes.position );
			_gl.vertexAttribPointer( attributes.position, 3, _gl.FLOAT, false, 0, 0 );

		} else if ( attributes.position >= 0 ) {

			_gl.bindBuffer( _gl.ARRAY_BUFFER, geometryGroup.__webglVertexBuffer );
			enableAttribute( attributes.position );
			_gl.vertexAttribPointer( attributes.position, 3, _gl.FLOAT, false, 0, 0 );

		}

		if ( object.morphTargetForcedOrder.length ) {

			// set forced order

			var m = 0;
			var order = object.morphTargetForcedOrder;
			var influences = object.morphTargetInfluences;

			while ( m < material.numSupportedMorphTargets && m < order.length ) {

				if ( attributes[ 'morphTarget' + m ] >= 0 ) {

					_gl.bindBuffer( _gl.ARRAY_BUFFER, geometryGroup.__webglMorphTargetsBuffers[ order[ m ] ] );
					enableAttribute( attributes[ 'morphTarget' + m ] );
					_gl.vertexAttribPointer( attributes[ 'morphTarget' + m ], 3, _gl.FLOAT, false, 0, 0 );

				}

				if ( attributes[ 'morphNormal' + m ] >= 0 && material.morphNormals ) {

					_gl.bindBuffer( _gl.ARRAY_BUFFER, geometryGroup.__webglMorphNormalsBuffers[ order[ m ] ] );
					enableAttribute( attributes[ 'morphNormal' + m ] );
					_gl.vertexAttribPointer( attributes[ 'morphNormal' + m ], 3, _gl.FLOAT, false, 0, 0 );

				}

				object.__webglMorphTargetInfluences[ m ] = influences[ order[ m ] ];

				m ++;
			}

		} else {

			// find the most influencing

			var influence, activeInfluenceIndices = [];
			var influences = object.morphTargetInfluences;
			var i, il = influences.length;

			for ( i = 0; i < il; i ++ ) {

				influence = influences[ i ];

				if ( influence > 0 ) {

					activeInfluenceIndices.push( [ influence, i ] );

				}

			}

			if ( activeInfluenceIndices.length > material.numSupportedMorphTargets ) {

				activeInfluenceIndices.sort( numericalSort );
				activeInfluenceIndices.length = material.numSupportedMorphTargets;

			} else if ( activeInfluenceIndices.length > material.numSupportedMorphNormals ) {

				activeInfluenceIndices.sort( numericalSort );

			} else if ( activeInfluenceIndices.length === 0 ) {

				activeInfluenceIndices.push( [ 0, 0 ] );

			};

			var influenceIndex, m = 0;

			while ( m < material.numSupportedMorphTargets ) {

				if ( activeInfluenceIndices[ m ] ) {

					influenceIndex = activeInfluenceIndices[ m ][ 1 ];

					if ( attributes[ 'morphTarget' + m ] >= 0 ) {

						_gl.bindBuffer( _gl.ARRAY_BUFFER, geometryGroup.__webglMorphTargetsBuffers[ influenceIndex ] );
						enableAttribute( attributes[ 'morphTarget' + m ] );
						_gl.vertexAttribPointer( attributes[ 'morphTarget' + m ], 3, _gl.FLOAT, false, 0, 0 );

					}

					if ( attributes[ 'morphNormal' + m ] >= 0 && material.morphNormals ) {

						_gl.bindBuffer( _gl.ARRAY_BUFFER, geometryGroup.__webglMorphNormalsBuffers[ influenceIndex ] );
						enableAttribute( attributes[ 'morphNormal' + m ] );
						_gl.vertexAttribPointer( attributes[ 'morphNormal' + m ], 3, _gl.FLOAT, false, 0, 0 );


					}

					object.__webglMorphTargetInfluences[ m ] = influences[ influenceIndex ];

				} else {

					/*
					_gl.vertexAttribPointer( attributes[ "morphTarget" + m ], 3, _gl.FLOAT, false, 0, 0 );

					if ( material.morphNormals ) {

						_gl.vertexAttribPointer( attributes[ "morphNormal" + m ], 3, _gl.FLOAT, false, 0, 0 );

					}
					*/

					object.__webglMorphTargetInfluences[ m ] = 0;

				}

				m ++;

			}

		}

		// load updated influences uniform

		if ( material.program.uniforms.morphTargetInfluences !== null ) {

			_gl.uniform1fv( material.program.uniforms.morphTargetInfluences, object.__webglMorphTargetInfluences );

		}

	};

	// Sorting

	function painterSortStable ( a, b ) {

		if ( a.z !== b.z ) {

			return b.z - a.z;

		} else {

			return a.id - b.id;

		}

	};

	function reversePainterSortStable ( a, b ) {

		if ( a.z !== b.z ) {

			return a.z - b.z;

		} else {

			return a.id - b.id;

		}

	};

	function numericalSort ( a, b ) {

		return b[ 0 ] - a[ 0 ];

	};


	// Rendering

	this.render = function ( scene, camera, renderTarget, forceClear ) {

		if ( camera instanceof THREE.Camera === false ) {

			console.error( 'THREE.WebGLRenderer.render: camera is not an instance of THREE.Camera.' );
			return;

		}

		var i, il,

		webglObject, object,
		renderList,

		lights = scene.__lights,
		fog = scene.fog;

		// reset caching for this frame

		_currentMaterialId = - 1;
		_lightsNeedUpdate = true;

		// update scene graph

		if ( scene.autoUpdate === true ) scene.updateMatrixWorld();

		// update camera matrices and frustum

		if ( camera.parent === undefined ) camera.updateMatrixWorld();

		camera.matrixWorldInverse.getInverse( camera.matrixWorld );

		_projScreenMatrix.multiplyMatrices( camera.projectionMatrix, camera.matrixWorldInverse );
		_frustum.setFromMatrix( _projScreenMatrix );

		initObjects( scene );

		opaqueObjects.length = 0;
		transparentObjects.length = 0;
		_sortObjects = this.sortObjects;
		
		projectObject(scene,scene,camera);

		if ( this.sortObjects ) {

			opaqueObjects.sort( painterSortStable );
			transparentObjects.sort( reversePainterSortStable );

		}

		// custom render plugins (pre pass)
		
		renderPlugins( this.renderPluginsPre, scene, camera );

		//

		_this.info.render.calls = 0;
		_this.info.render.vertices = 0;
		_this.info.render.faces = 0;
		_this.info.render.points = 0;

		this.setRenderTarget( renderTarget );

		if ( this.autoClear || forceClear ) {

			this.clear( this.autoClearColor, this.autoClearDepth, this.autoClearStencil );

		}

		// set matrices for regular objects (frustum culled)

		


		// set matrices for immediate objects

		renderList = scene.__webglObjectsImmediate;

		for ( i = 0, il = renderList.length; i < il; i ++ ) {

			webglObject = renderList[ i ];
			object = webglObject.object;

			if ( object.visible ) {

				setupMatrices( object, camera );

				unrollImmediateBufferMaterial( webglObject );

			}

		}

		if ( scene.overrideMaterial ) {

			var material = scene.overrideMaterial;

			this.setBlending( material.blending, material.blendEquation, material.blendSrc, material.blendDst );
			this.setDepthTest( material.depthTest );
			this.setDepthWrite( material.depthWrite );
			setPolygonOffset( material.polygonOffset, material.polygonOffsetFactor, material.polygonOffsetUnits );

			renderObjects( opaqueObjects, camera, lights, fog, true, material );
			renderObjects( transparentObjects, camera, lights, fog, true, material );
			renderObjectsImmediate( scene.__webglObjectsImmediate, '', camera, lights, fog, false, material );

		} else {

			var material = null;

			// opaque pass (front-to-back order)

			this.setBlending( THREE.NoBlending );

			renderObjects( opaqueObjects, camera, lights, fog, false, material );
			renderObjectsImmediate( scene.__webglObjectsImmediate, 'opaque', camera, lights, fog, false, material );

			// transparent pass (back-to-front order)

			renderObjects( transparentObjects, camera, lights, fog, true, material );
			renderObjectsImmediate( scene.__webglObjectsImmediate, 'transparent', camera, lights, fog, true, material );

		}

		// custom render plugins (post pass)

		renderPlugins( this.renderPluginsPost, scene, camera );


		// Generate mipmap if we're using any kind of mipmap filtering

		if ( renderTarget && renderTarget.generateMipmaps && renderTarget.minFilter !== THREE.NearestFilter && renderTarget.minFilter !== THREE.LinearFilter ) {

			updateRenderTargetMipmap( renderTarget );

		}

		// Ensure depth buffer writing is enabled so it can be cleared on next render

		this.setDepthTest( true );
		this.setDepthWrite( true );

		// _gl.finish();

	};
	
	function projectObject(scene, object,camera){
		
		if ( object.visible === false ) return;
			
		var webglObjects = scene.__webglObjects[ object.id ];
		
		if ( webglObjects && (object.frustumCulled === false || _frustum.intersectsObject( object ) === true ) ) {
			
			updateObject( scene, object );
			
			for ( var i = 0, l = webglObjects.length; i < l; i ++ ) {
				
				var webglObject = webglObjects[i];
				
				unrollBufferMaterial( webglObject );

				webglObject.render = true;

				if ( _sortObjects === true ) {

					if ( object.renderDepth !== null ) {

						webglObject.z = object.renderDepth;

					} else {

						_vector3.setFromMatrixPosition( object.matrixWorld );
						_vector3.applyProjection( _projScreenMatrix );

						webglObject.z = _vector3.z;

					}

				}

			}

		}
		
		for ( var i = 0, l = object.children.length; i < l; i ++ ) {

			projectObject( scene, object.children[ i ], camera );

		}
				
	}

	function renderPlugins( plugins, scene, camera ) {

		if ( plugins.length === 0 ) return;

		for ( var i = 0, il = plugins.length; i < il; i ++ ) {

			// reset state for plugin (to start from clean slate)

			_currentProgram = null;
			_currentCamera = null;

			_oldBlending = - 1;
			_oldDepthTest = - 1;
			_oldDepthWrite = - 1;
			_oldDoubleSided = - 1;
			_oldFlipSided = - 1;
			_currentGeometryGroupHash = - 1;
			_currentMaterialId = - 1;

			_lightsNeedUpdate = true;

			plugins[ i ].render( scene, camera, _currentWidth, _currentHeight );

			// reset state after plugin (anything could have changed)

			_currentProgram = null;
			_currentCamera = null;

			_oldBlending = - 1;
			_oldDepthTest = - 1;
			_oldDepthWrite = - 1;
			_oldDoubleSided = - 1;
			_oldFlipSided = - 1;
			_currentGeometryGroupHash = - 1;
			_currentMaterialId = - 1;

			_lightsNeedUpdate = true;

		}

	};

	function renderObjects( renderList, camera, lights, fog, useBlending, overrideMaterial ) {

		var webglObject, object, buffer, material;

		for ( var i = renderList.length - 1; i !== - 1; i -- ) {

			webglObject = renderList[ i ];

			object = webglObject.object;
			buffer = webglObject.buffer;
							
			setupMatrices( object, camera );

			if ( overrideMaterial ) {

				material = overrideMaterial;

			} else {

				material = webglObject.material;

				if ( ! material ) continue;

				if ( useBlending ) _this.setBlending( material.blending, material.blendEquation, material.blendSrc, material.blendDst );

				_this.setDepthTest( material.depthTest );
				_this.setDepthWrite( material.depthWrite );
				setPolygonOffset( material.polygonOffset, material.polygonOffsetFactor, material.polygonOffsetUnits );

			}

			_this.setMaterialFaces( material );

			if ( buffer instanceof THREE.BufferGeometry ) {

				_this.renderBufferDirect( camera, lights, fog, material, buffer, object );

			} else {

				_this.renderBuffer( camera, lights, fog, material, buffer, object );

			}

		}

	};

	function renderObjectsImmediate ( renderList, materialType, camera, lights, fog, useBlending, overrideMaterial ) {

		var webglObject, object, material, program;

		for ( var i = 0, il = renderList.length; i < il; i ++ ) {

			webglObject = renderList[ i ];
			object = webglObject.object;

			if ( object.visible ) {

				if ( overrideMaterial ) {

					material = overrideMaterial;

				} else {

					material = webglObject[ materialType ];

					if ( ! material ) continue;

					if ( useBlending ) _this.setBlending( material.blending, material.blendEquation, material.blendSrc, material.blendDst );

					_this.setDepthTest( material.depthTest );
					_this.setDepthWrite( material.depthWrite );
					setPolygonOffset( material.polygonOffset, material.polygonOffsetFactor, material.polygonOffsetUnits );

				}

				_this.renderImmediateObject( camera, lights, fog, material, object );

			}

		}

	};

	this.renderImmediateObject = function ( camera, lights, fog, material, object ) {

		var program = setProgram( camera, lights, fog, material, object );

		_currentGeometryGroupHash = - 1;

		_this.setMaterialFaces( material );

		if ( object.immediateRenderCallback ) {

			object.immediateRenderCallback( program, _gl, _frustum );

		} else {

			object.render( function ( object ) { _this.renderBufferImmediate( object, program, material ); } );

		}

	};

	function unrollImmediateBufferMaterial ( globject ) {

		var object = globject.object,
			material = object.material;

		if ( material.transparent ) {

			globject.transparent = material;
			globject.opaque = null;

		} else {

			globject.opaque = material;
			globject.transparent = null;

		}

	};

	function unrollBufferMaterial ( globject ) {

		var object = globject.object;
		var buffer = globject.buffer;

		var geometry = object.geometry;
		var material = object.material;

		if ( material instanceof THREE.MeshFaceMaterial ) {

			var materialIndex = geometry instanceof THREE.BufferGeometry ? 0 : buffer.materialIndex;

			material = material.materials[ materialIndex ];

			if ( material.transparent ) {

				globject.material = material; 
				transparentObjects.push(globject);

			} else {

				globject.material = material; 
				opaqueObjects.push(globject);

			}

		} else {

			if ( material ) {

				if ( material.transparent ) {

					globject.material = material; 
					transparentObjects.push(globject);

				} else {

					globject.material = material; 
					opaqueObjects.push(globject);

				}

			}

		}

	};

	// Objects refresh

	var initObjects = function ( scene ) {

		if ( ! scene.__webglObjects ) {

			scene.__webglObjects = {};
			scene.__webglObjectsImmediate = [];

		}

		while ( scene.__objectsAdded.length ) {

			addObject( scene.__objectsAdded[ 0 ], scene );
			scene.__objectsAdded.splice( 0, 1 );

		}

		while ( scene.__objectsRemoved.length ) {

			removeObject( scene.__objectsRemoved[ 0 ], scene );
			scene.__objectsRemoved.splice( 0, 1 );

		}

	};

	// Objects adding

	function addObject( object, scene ) {

		var g, geometry, geometryGroup;

		if ( object.__webglInit === undefined ) {

			object.__webglInit = true;

			object._modelViewMatrix = new THREE.Matrix4();
			object._normalMatrix = new THREE.Matrix3();

		}
		
		geometry = object.geometry;
		
		if ( geometry === undefined ) {

			// ImmediateRenderObject

		} else if ( geometry.__webglInit === undefined ) {

			geometry.__webglInit = true;
			geometry.addEventListener( 'dispose', onGeometryDispose );

			if ( geometry instanceof THREE.BufferGeometry ) {

				initDirectBuffers( geometry );

			} else if ( object instanceof THREE.Mesh ) {
				
				if ( object.__webglActive !== undefined ) {

					removeObject( object, scene );

				}
				
				initGeometryGroups(scene, object, geometry);

			} else if ( object instanceof THREE.Line ) {

				if ( ! geometry.__webglVertexBuffer ) {

					createLineBuffers( geometry );
					initLineBuffers( geometry, object );

					geometry.verticesNeedUpdate = true;
					geometry.colorsNeedUpdate = true;
					geometry.lineDistancesNeedUpdate = true;

				}

			} else if ( object instanceof THREE.PointCloud ) {

				if ( ! geometry.__webglVertexBuffer ) {

					createParticleBuffers( geometry );
					initParticleBuffers( geometry, object );

					geometry.verticesNeedUpdate = true;
					geometry.colorsNeedUpdate = true;

				}

			}

		}

		if ( object.__webglActive === undefined) {

			if ( object instanceof THREE.Mesh ) {

				geometry = object.geometry;

				if ( geometry instanceof THREE.BufferGeometry ) {

					addBuffer( scene.__webglObjects, geometry, object );

				} else if ( geometry instanceof THREE.Geometry ) {

					for ( var i = 0,l = geometry.geometryGroupsList.length; i<l;i++ ) {
	
						geometryGroup = geometry.geometryGroupsList[ i ];
						addBuffer( scene.__webglObjects, geometryGroup, object );
						
					}
				}

			} else if ( object instanceof THREE.Line ||
						object instanceof THREE.PointCloud ) {

				geometry = object.geometry;
				addBuffer( scene.__webglObjects, geometry, object );

			} else if ( object instanceof THREE.ImmediateRenderObject || object.immediateRenderCallback ) {

				addBufferImmediate( scene.__webglObjectsImmediate, object );

			}

			object.__webglActive = true;

		}

	};
	
	function initGeometryGroups( scene, object, geometry ) {
		
		var g, geometryGroup, material,addBuffers = false;
		material = object.material;

		if ( geometry.geometryGroups === undefined || geometry.groupsNeedUpdate ) {
			
<<<<<<< HEAD
			delete scene.__webglObjects[ object.id ];
			geometry.makeGroups( material instanceof THREE.MeshFaceMaterial, _glExtensionElementIndexUint ? 4294967296 : 65535 );
			
=======
			delete scene.__webglObjects[object.id];
			geometry.makeGroups( material instanceof THREE.MeshFaceMaterial, _glExtensionElementIndexUint ? 4294967296 : 65535  );
			geometry.groupsNeedUpdate = false;
>>>>>>> 866c3338
		}

		// create separate VBOs per geometry chunk

		for ( var i = 0, il = geometry.geometryGroupsList.length; i < il; i ++ ) {

			geometryGroup = geometry.geometryGroupsList[ i ];

			// initialise VBO on the first access

			if ( ! geometryGroup.__webglVertexBuffer ) {

				createMeshBuffers( geometryGroup );
				initMeshBuffers( geometryGroup, object );

				geometry.verticesNeedUpdate = true;
				geometry.morphTargetsNeedUpdate = true;
				geometry.elementsNeedUpdate = true;
				geometry.uvsNeedUpdate = true;
				geometry.normalsNeedUpdate = true;
				geometry.tangentsNeedUpdate = true;
				geometry.colorsNeedUpdate = true;
				
				addBuffers = true;
				
			} else {
				
				addBuffers = false;
				
			}
			
			if ( addBuffers || object.__webglActive === undefined ) {
				addBuffer( scene.__webglObjects, geometryGroup, object );
			}

		}

		object.__webglActive = true;

	}
	
	function addBuffer( objlist, buffer, object ) {

		var id = object.id;
		objlist[id] = objlist[id] || [];
		objlist[id].push(
			{
				id: id,
				buffer: buffer,
				object: object,
				material: null,
				z: 0
			}
		);

	};

	function addBufferImmediate( objlist, object ) {

		objlist.push(
			{
				id: null,
				object: object,
				opaque: null,
				transparent: null,
				z: 0
			}
		);

	};

	// Objects updates

	function updateObject(scene, object ) {

		var geometry = object.geometry,
			geometryGroup, customAttributesDirty, material;

		if ( geometry instanceof THREE.BufferGeometry ) {

			setDirectBuffers( geometry, _gl.DYNAMIC_DRAW );

		} else if ( object instanceof THREE.Mesh ) {

			// check all geometry groups
			if ( geometry.buffersNeedUpdate || geometry.groupsNeedUpdate ) {
				
				if ( geometry instanceof THREE.BufferGeometry ) {

					initDirectBuffers( geometry );

				} else if ( object instanceof THREE.Mesh ) {
				
					initGeometryGroups(scene, object,geometry);
					
				}
				
			}

			for ( var i = 0, il = geometry.geometryGroupsList.length; i < il; i ++ ) {

				geometryGroup = geometry.geometryGroupsList[ i ];

				material = getBufferMaterial( object, geometryGroup );

				if ( geometry.buffersNeedUpdate || geometry.groupsNeedUpdate) {

					initMeshBuffers( geometryGroup, object );

				}

				customAttributesDirty = material.attributes && areCustomAttributesDirty( material );

				if ( geometry.verticesNeedUpdate || geometry.morphTargetsNeedUpdate || geometry.elementsNeedUpdate ||
					 geometry.uvsNeedUpdate || geometry.normalsNeedUpdate ||
					 geometry.colorsNeedUpdate || geometry.tangentsNeedUpdate || customAttributesDirty ) {

					setMeshBuffers( geometryGroup, object, _gl.DYNAMIC_DRAW, ! geometry.dynamic, material );

				}

			}

			geometry.verticesNeedUpdate = false;
			geometry.morphTargetsNeedUpdate = false;
			geometry.elementsNeedUpdate = false;
			geometry.uvsNeedUpdate = false;
			geometry.normalsNeedUpdate = false;
			geometry.colorsNeedUpdate = false;
			geometry.tangentsNeedUpdate = false;

			geometry.buffersNeedUpdate = false;

			material.attributes && clearCustomAttributes( material );

		} else if ( object instanceof THREE.Line ) {

			material = getBufferMaterial( object, geometry );

			customAttributesDirty = material.attributes && areCustomAttributesDirty( material );

			if ( geometry.verticesNeedUpdate || geometry.colorsNeedUpdate || geometry.lineDistancesNeedUpdate || customAttributesDirty ) {

				setLineBuffers( geometry, _gl.DYNAMIC_DRAW );

			}

			geometry.verticesNeedUpdate = false;
			geometry.colorsNeedUpdate = false;
			geometry.lineDistancesNeedUpdate = false;

			material.attributes && clearCustomAttributes( material );


		} else if ( object instanceof THREE.PointCloud ) {

			material = getBufferMaterial( object, geometry );

			customAttributesDirty = material.attributes && areCustomAttributesDirty( material );

			if ( geometry.verticesNeedUpdate || geometry.colorsNeedUpdate || object.sortParticles || customAttributesDirty ) {

				setParticleBuffers( geometry, _gl.DYNAMIC_DRAW, object );

			}

			geometry.verticesNeedUpdate = false;
			geometry.colorsNeedUpdate = false;

			material.attributes && clearCustomAttributes( material );

		}

	};

	// Objects updates - custom attributes check

	function areCustomAttributesDirty( material ) {

		for ( var a in material.attributes ) {

			if ( material.attributes[ a ].needsUpdate ) return true;

		}

		return false;

	};

	function clearCustomAttributes( material ) {

		for ( var a in material.attributes ) {

			material.attributes[ a ].needsUpdate = false;

		}

	};

	// Objects removal

	function removeObject( object, scene ) {

		if ( object instanceof THREE.Mesh  ||
			 object instanceof THREE.PointCloud ||
			 object instanceof THREE.Line ) {

			removeInstancesWebglObjects( scene.__webglObjects, object );

		} else if ( object instanceof THREE.ImmediateRenderObject || object.immediateRenderCallback ) {

			removeInstances( scene.__webglObjectsImmediate, object );

		}

		delete object.__webglActive;

	};
	
	

	function removeInstancesWebglObjects( objlist, object ) {

		delete objlist[ object.id ]; 

	};

	function removeInstances( objlist, object ) {

		for ( var o = objlist.length - 1; o >= 0; o -- ) {

			if ( objlist[ o ].object === object ) {

				objlist.splice( o, 1 );

			}

		}

	};

	// Materials

	this.initMaterial = function ( material, lights, fog, object ) {

		material.addEventListener( 'dispose', onMaterialDispose );

		var u, a, identifiers, i, parameters, maxLightCount, maxBones, maxShadows, shaderID;

		if ( material instanceof THREE.MeshDepthMaterial ) {

			shaderID = 'depth';

		} else if ( material instanceof THREE.MeshNormalMaterial ) {

			shaderID = 'normal';

		} else if ( material instanceof THREE.MeshBasicMaterial ) {

			shaderID = 'basic';

		} else if ( material instanceof THREE.MeshLambertMaterial ) {

			shaderID = 'lambert';

		} else if ( material instanceof THREE.MeshPhongMaterial ) {

			shaderID = 'phong';

		} else if ( material instanceof THREE.LineBasicMaterial ) {

			shaderID = 'basic';

		} else if ( material instanceof THREE.LineDashedMaterial ) {

			shaderID = 'dashed';

		} else if ( material instanceof THREE.PointCloudMaterial ) {

			shaderID = 'particle_basic';

		}

		if ( shaderID ) {

			setMaterialShaders( material, THREE.ShaderLib[ shaderID ] );

		}

		// heuristics to create shader parameters according to lights in the scene
		// (not to blow over maxLights budget)

		maxLightCount = allocateLights( lights );

		maxShadows = allocateShadows( lights );

		maxBones = allocateBones( object );

		parameters = {

			precision: _precision,
			supportsVertexTextures: _supportsVertexTextures,

			map: !! material.map,
			envMap: !! material.envMap,
			lightMap: !! material.lightMap,
			bumpMap: !! material.bumpMap,
			normalMap: !! material.normalMap,
			specularMap: !! material.specularMap,

			vertexColors: material.vertexColors,

			fog: fog,
			useFog: material.fog,
			fogExp: fog instanceof THREE.FogExp2,

			sizeAttenuation: material.sizeAttenuation,
			logarithmicDepthBuffer: _logarithmicDepthBuffer,

			skinning: material.skinning,
			maxBones: maxBones,
			useVertexTexture: _supportsBoneTextures && object && object.skeleton && object.skeleton.useVertexTexture,

			morphTargets: material.morphTargets,
			morphNormals: material.morphNormals,
			maxMorphTargets: this.maxMorphTargets,
			maxMorphNormals: this.maxMorphNormals,

			maxDirLights: maxLightCount.directional,
			maxPointLights: maxLightCount.point,
			maxSpotLights: maxLightCount.spot,
			maxHemiLights: maxLightCount.hemi,

			maxShadows: maxShadows,
			shadowMapEnabled: this.shadowMapEnabled && object.receiveShadow && maxShadows > 0,
			shadowMapType: this.shadowMapType,
			shadowMapDebug: this.shadowMapDebug,
			shadowMapCascade: this.shadowMapCascade,

			alphaTest: material.alphaTest,
			metal: material.metal,
			wrapAround: material.wrapAround,
			doubleSided: material.side === THREE.DoubleSide,
			flipSided: material.side === THREE.BackSide

		};

		// Generate code

		var chunks = [];

		if ( shaderID ) {

			chunks.push( shaderID );

		} else {

			chunks.push( material.fragmentShader );
			chunks.push( material.vertexShader );

		}

		for ( var d in material.defines ) {

			chunks.push( d );
			chunks.push( material.defines[ d ] );

		}

		for ( var p in parameters ) {

			chunks.push( p );
			chunks.push( parameters[ p ] );

		}

		var code = chunks.join();

		var program;

		// Check if code has been already compiled

		for ( var p = 0, pl = _programs.length; p < pl; p ++ ) {

			var programInfo = _programs[ p ];

			if ( programInfo.code === code ) {

				program = programInfo;
				program.usedTimes ++;

				break;

			}

		}

		if ( program === undefined ) {

			program = new THREE.WebGLProgram( this, code, material, parameters );
			_programs.push( program );

			_this.info.memory.programs = _programs.length;

		}

		material.program = program;

		var attributes = material.program.attributes;

		if ( material.morphTargets ) {

			material.numSupportedMorphTargets = 0;

			var id, base = 'morphTarget';

			for ( i = 0; i < this.maxMorphTargets; i ++ ) {

				id = base + i;

				if ( attributes[ id ] >= 0 ) {

					material.numSupportedMorphTargets ++;

				}

			}

		}

		if ( material.morphNormals ) {

			material.numSupportedMorphNormals = 0;

			var id, base = 'morphNormal';

			for ( i = 0; i < this.maxMorphNormals; i ++ ) {

				id = base + i;

				if ( attributes[ id ] >= 0 ) {

					material.numSupportedMorphNormals ++;

				}

			}

		}

		material.uniformsList = [];

		for ( u in material.uniforms ) {

			material.uniformsList.push( [ material.uniforms[ u ], u ] );

		}

	};

	function setMaterialShaders( material, shaders ) {

		material.uniforms = THREE.UniformsUtils.clone( shaders.uniforms );
		material.vertexShader = shaders.vertexShader;
		material.fragmentShader = shaders.fragmentShader;

	};

	function setProgram( camera, lights, fog, material, object ) {

		_usedTextureUnits = 0;

		if ( material.needsUpdate ) {

			if ( material.program ) deallocateMaterial( material );

			_this.initMaterial( material, lights, fog, object );
			material.needsUpdate = false;

		}

		if ( material.morphTargets ) {

			if ( ! object.__webglMorphTargetInfluences ) {

				object.__webglMorphTargetInfluences = new Float32Array( _this.maxMorphTargets );

			}

		}

		var refreshMaterial = false;

		var program = material.program,
			p_uniforms = program.uniforms,
			m_uniforms = material.uniforms;

		if ( program.id !== _currentProgram ) {

			_gl.useProgram( program.program );
			_currentProgram = program.id;

			refreshMaterial = true;

		}

		if ( material.id !== _currentMaterialId ) {

			_currentMaterialId = material.id;
			refreshMaterial = true;

		}

		if ( refreshMaterial || camera !== _currentCamera ) {

			_gl.uniformMatrix4fv( p_uniforms.projectionMatrix, false, camera.projectionMatrix.elements );

			if ( _logarithmicDepthBuffer ) {

				_gl.uniform1f( p_uniforms.logDepthBufFC, 2.0 / ( Math.log( camera.far + 1.0 ) / Math.LN2 ) );

			}


			if ( camera !== _currentCamera ) _currentCamera = camera;

		}

		// skinning uniforms must be set even if material didn't change
		// auto-setting of texture unit for bone texture must go before other textures
		// not sure why, but otherwise weird things happen

		if ( material.skinning ) {

			if ( _supportsBoneTextures && object.skeleton.useVertexTexture ) {

				if ( p_uniforms.boneTexture !== null ) {

					var textureUnit = getTextureUnit();

					_gl.uniform1i( p_uniforms.boneTexture, textureUnit );
					_this.setTexture( object.skeleton.boneTexture, textureUnit );

				}

				if ( p_uniforms.boneTextureWidth !== null ) {

					_gl.uniform1i( p_uniforms.boneTextureWidth, object.skeleton.boneTextureWidth );

				}

				if ( p_uniforms.boneTextureHeight !== null ) {

					_gl.uniform1i( p_uniforms.boneTextureHeight, object.skeleton.boneTextureHeight );

				}

			} else {

				if ( p_uniforms.boneGlobalMatrices !== null ) {

					_gl.uniformMatrix4fv( p_uniforms.boneGlobalMatrices, false, object.skeleton.boneMatrices );

				}

			}

		}

		if ( refreshMaterial ) {

			// refresh uniforms common to several materials

			if ( fog && material.fog ) {

				refreshUniformsFog( m_uniforms, fog );

			}

			if ( material instanceof THREE.MeshPhongMaterial ||
				 material instanceof THREE.MeshLambertMaterial ||
				 material.lights ) {

				if ( _lightsNeedUpdate ) {

					setupLights( program, lights );
					_lightsNeedUpdate = false;

				}

				refreshUniformsLights( m_uniforms, _lights );

			}

			if ( material instanceof THREE.MeshBasicMaterial ||
				 material instanceof THREE.MeshLambertMaterial ||
				 material instanceof THREE.MeshPhongMaterial ) {

				refreshUniformsCommon( m_uniforms, material );

			}

			// refresh single material specific uniforms

			if ( material instanceof THREE.LineBasicMaterial ) {

				refreshUniformsLine( m_uniforms, material );

			} else if ( material instanceof THREE.LineDashedMaterial ) {

				refreshUniformsLine( m_uniforms, material );
				refreshUniformsDash( m_uniforms, material );

			} else if ( material instanceof THREE.PointCloudMaterial ) {

				refreshUniformsParticle( m_uniforms, material );

			} else if ( material instanceof THREE.MeshPhongMaterial ) {

				refreshUniformsPhong( m_uniforms, material );

			} else if ( material instanceof THREE.MeshLambertMaterial ) {

				refreshUniformsLambert( m_uniforms, material );

			} else if ( material instanceof THREE.MeshDepthMaterial ) {

				m_uniforms.mNear.value = camera.near;
				m_uniforms.mFar.value = camera.far;
				m_uniforms.opacity.value = material.opacity;

			} else if ( material instanceof THREE.MeshNormalMaterial ) {

				m_uniforms.opacity.value = material.opacity;

			}

			if ( object.receiveShadow && ! material._shadowPass ) {

				refreshUniformsShadow( m_uniforms, lights );

			}

			// load common uniforms

			loadUniformsGeneric( program, material.uniformsList );

			// load material specific uniforms
			// (shader material also gets them for the sake of genericity)

			if ( material instanceof THREE.ShaderMaterial ||
				 material instanceof THREE.MeshPhongMaterial ||
				 material.envMap ) {

				if ( p_uniforms.cameraPosition !== null ) {

					_vector3.setFromMatrixPosition( camera.matrixWorld );
					_gl.uniform3f( p_uniforms.cameraPosition, _vector3.x, _vector3.y, _vector3.z );

				}

			}

			if ( material instanceof THREE.MeshPhongMaterial ||
				 material instanceof THREE.MeshLambertMaterial ||
				 material instanceof THREE.ShaderMaterial ||
				 material.skinning ) {

				if ( p_uniforms.viewMatrix !== null ) {

					_gl.uniformMatrix4fv( p_uniforms.viewMatrix, false, camera.matrixWorldInverse.elements );

				}

			}

		}

		loadUniformsMatrices( p_uniforms, object );

		if ( p_uniforms.modelMatrix !== null ) {

			_gl.uniformMatrix4fv( p_uniforms.modelMatrix, false, object.matrixWorld.elements );

		}

		return program;

	};

	// Uniforms (refresh uniforms objects)

	function refreshUniformsCommon ( uniforms, material ) {

		uniforms.opacity.value = material.opacity;

		if ( _this.gammaInput ) {

			uniforms.diffuse.value.copyGammaToLinear( material.color );

		} else {

			uniforms.diffuse.value = material.color;

		}

		uniforms.map.value = material.map;
		uniforms.lightMap.value = material.lightMap;
		uniforms.specularMap.value = material.specularMap;

		if ( material.bumpMap ) {

			uniforms.bumpMap.value = material.bumpMap;
			uniforms.bumpScale.value = material.bumpScale;

		}

		if ( material.normalMap ) {

			uniforms.normalMap.value = material.normalMap;
			uniforms.normalScale.value.copy( material.normalScale );

		}

		// uv repeat and offset setting priorities
		//  1. color map
		//  2. specular map
		//  3. normal map
		//  4. bump map

		var uvScaleMap;

		if ( material.map ) {

			uvScaleMap = material.map;

		} else if ( material.specularMap ) {

			uvScaleMap = material.specularMap;

		} else if ( material.normalMap ) {

			uvScaleMap = material.normalMap;

		} else if ( material.bumpMap ) {

			uvScaleMap = material.bumpMap;

		}

		if ( uvScaleMap !== undefined ) {

			var offset = uvScaleMap.offset;
			var repeat = uvScaleMap.repeat;

			uniforms.offsetRepeat.value.set( offset.x, offset.y, repeat.x, repeat.y );

		}

		uniforms.envMap.value = material.envMap;
		uniforms.flipEnvMap.value = ( material.envMap instanceof THREE.WebGLRenderTargetCube ) ? 1 : - 1;

		if ( _this.gammaInput ) {

			//uniforms.reflectivity.value = material.reflectivity * material.reflectivity;
			uniforms.reflectivity.value = material.reflectivity;

		} else {

			uniforms.reflectivity.value = material.reflectivity;

		}

		uniforms.refractionRatio.value = material.refractionRatio;
		uniforms.combine.value = material.combine;
		uniforms.useRefract.value = material.envMap && material.envMap.mapping instanceof THREE.CubeRefractionMapping;

	};

	function refreshUniformsLine ( uniforms, material ) {

		uniforms.diffuse.value = material.color;
		uniforms.opacity.value = material.opacity;

	};

	function refreshUniformsDash ( uniforms, material ) {

		uniforms.dashSize.value = material.dashSize;
		uniforms.totalSize.value = material.dashSize + material.gapSize;
		uniforms.scale.value = material.scale;

	};

	function refreshUniformsParticle ( uniforms, material ) {

		uniforms.psColor.value = material.color;
		uniforms.opacity.value = material.opacity;
		uniforms.size.value = material.size;
		uniforms.scale.value = _canvas.height / 2.0; // TODO: Cache this.

		uniforms.map.value = material.map;

	};

	function refreshUniformsFog ( uniforms, fog ) {

		uniforms.fogColor.value = fog.color;

		if ( fog instanceof THREE.Fog ) {

			uniforms.fogNear.value = fog.near;
			uniforms.fogFar.value = fog.far;

		} else if ( fog instanceof THREE.FogExp2 ) {

			uniforms.fogDensity.value = fog.density;

		}

	};

	function refreshUniformsPhong ( uniforms, material ) {

		uniforms.shininess.value = material.shininess;

		if ( _this.gammaInput ) {

			uniforms.ambient.value.copyGammaToLinear( material.ambient );
			uniforms.emissive.value.copyGammaToLinear( material.emissive );
			uniforms.specular.value.copyGammaToLinear( material.specular );

		} else {

			uniforms.ambient.value = material.ambient;
			uniforms.emissive.value = material.emissive;
			uniforms.specular.value = material.specular;

		}

		if ( material.wrapAround ) {

			uniforms.wrapRGB.value.copy( material.wrapRGB );

		}

	};

	function refreshUniformsLambert ( uniforms, material ) {

		if ( _this.gammaInput ) {

			uniforms.ambient.value.copyGammaToLinear( material.ambient );
			uniforms.emissive.value.copyGammaToLinear( material.emissive );

		} else {

			uniforms.ambient.value = material.ambient;
			uniforms.emissive.value = material.emissive;

		}

		if ( material.wrapAround ) {

			uniforms.wrapRGB.value.copy( material.wrapRGB );

		}

	};

	function refreshUniformsLights ( uniforms, lights ) {

		uniforms.ambientLightColor.value = lights.ambient;

		uniforms.directionalLightColor.value = lights.directional.colors;
		uniforms.directionalLightDirection.value = lights.directional.positions;

		uniforms.pointLightColor.value = lights.point.colors;
		uniforms.pointLightPosition.value = lights.point.positions;
		uniforms.pointLightDistance.value = lights.point.distances;

		uniforms.spotLightColor.value = lights.spot.colors;
		uniforms.spotLightPosition.value = lights.spot.positions;
		uniforms.spotLightDistance.value = lights.spot.distances;
		uniforms.spotLightDirection.value = lights.spot.directions;
		uniforms.spotLightAngleCos.value = lights.spot.anglesCos;
		uniforms.spotLightExponent.value = lights.spot.exponents;

		uniforms.hemisphereLightSkyColor.value = lights.hemi.skyColors;
		uniforms.hemisphereLightGroundColor.value = lights.hemi.groundColors;
		uniforms.hemisphereLightDirection.value = lights.hemi.positions;

	};

	function refreshUniformsShadow ( uniforms, lights ) {

		if ( uniforms.shadowMatrix ) {

			var j = 0;

			for ( var i = 0, il = lights.length; i < il; i ++ ) {

				var light = lights[ i ];

				if ( ! light.castShadow ) continue;

				if ( light instanceof THREE.SpotLight || ( light instanceof THREE.DirectionalLight && ! light.shadowCascade ) ) {

					uniforms.shadowMap.value[ j ] = light.shadowMap;
					uniforms.shadowMapSize.value[ j ] = light.shadowMapSize;

					uniforms.shadowMatrix.value[ j ] = light.shadowMatrix;

					uniforms.shadowDarkness.value[ j ] = light.shadowDarkness;
					uniforms.shadowBias.value[ j ] = light.shadowBias;

					j ++;

				}

			}

		}

	};

	// Uniforms (load to GPU)

	function loadUniformsMatrices ( uniforms, object ) {

		_gl.uniformMatrix4fv( uniforms.modelViewMatrix, false, object._modelViewMatrix.elements );

		if ( uniforms.normalMatrix ) {

			_gl.uniformMatrix3fv( uniforms.normalMatrix, false, object._normalMatrix.elements );

		}

	};

	function getTextureUnit() {

		var textureUnit = _usedTextureUnits;

		if ( textureUnit >= _maxTextures ) {

			console.warn( 'WebGLRenderer: trying to use ' + textureUnit + ' texture units while this GPU supports only ' + _maxTextures );

		}

		_usedTextureUnits += 1;

		return textureUnit;

	};

	function loadUniformsGeneric ( program, uniforms ) {

		var uniform, value, type, location, texture, textureUnit, i, il, j, jl, offset;

		for ( j = 0, jl = uniforms.length; j < jl; j ++ ) {

			location = program.uniforms[ uniforms[ j ][ 1 ] ];
			if ( ! location ) continue;

			uniform = uniforms[ j ][ 0 ];

			type = uniform.type;
			value = uniform.value;

			if ( type === 'i' ) { // single integer

				_gl.uniform1i( location, value );

			} else if ( type === 'f' ) { // single float

				_gl.uniform1f( location, value );

			} else if ( type === 'v2' ) { // single THREE.Vector2

				_gl.uniform2f( location, value.x, value.y );

			} else if ( type === 'v3' ) { // single THREE.Vector3

				_gl.uniform3f( location, value.x, value.y, value.z );

			} else if ( type === 'v4' ) { // single THREE.Vector4

				_gl.uniform4f( location, value.x, value.y, value.z, value.w );

			} else if ( type === 'c' ) { // single THREE.Color

				_gl.uniform3f( location, value.r, value.g, value.b );

			} else if ( type === 'iv1' ) { // flat array of integers (JS or typed array)

				_gl.uniform1iv( location, value );

			} else if ( type === 'iv' ) { // flat array of integers with 3 x N size (JS or typed array)

				_gl.uniform3iv( location, value );

			} else if ( type === 'fv1' ) { // flat array of floats (JS or typed array)

				_gl.uniform1fv( location, value );

			} else if ( type === 'fv' ) { // flat array of floats with 3 x N size (JS or typed array)

				_gl.uniform3fv( location, value );

			} else if ( type === 'v2v' ) { // array of THREE.Vector2

				if ( uniform._array === undefined ) {

					uniform._array = new Float32Array( 2 * value.length );

				}

				for ( i = 0, il = value.length; i < il; i ++ ) {

					offset = i * 2;

					uniform._array[ offset ]   = value[ i ].x;
					uniform._array[ offset + 1 ] = value[ i ].y;

				}

				_gl.uniform2fv( location, uniform._array );

			} else if ( type === 'v3v' ) { // array of THREE.Vector3

				if ( uniform._array === undefined ) {

					uniform._array = new Float32Array( 3 * value.length );

				}

				for ( i = 0, il = value.length; i < il; i ++ ) {

					offset = i * 3;

					uniform._array[ offset ]   = value[ i ].x;
					uniform._array[ offset + 1 ] = value[ i ].y;
					uniform._array[ offset + 2 ] = value[ i ].z;

				}

				_gl.uniform3fv( location, uniform._array );

			} else if ( type === 'v4v' ) { // array of THREE.Vector4

				if ( uniform._array === undefined ) {

					uniform._array = new Float32Array( 4 * value.length );

				}

				for ( i = 0, il = value.length; i < il; i ++ ) {

					offset = i * 4;

					uniform._array[ offset ]   = value[ i ].x;
					uniform._array[ offset + 1 ] = value[ i ].y;
					uniform._array[ offset + 2 ] = value[ i ].z;
					uniform._array[ offset + 3 ] = value[ i ].w;

				}

				_gl.uniform4fv( location, uniform._array );

			} else if ( type === 'm3' ) { // single THREE.Matrix3

				_gl.uniformMatrix3fv( location, false, value.elements );

			} else if ( type === 'm3v' ) { // array of THREE.Matrix3

				if ( uniform._array === undefined ) {

					uniform._array = new Float32Array( 9 * value.length );

				}

				for ( i = 0, il = value.length; i < il; i ++ ) {

					value[ i ].flattenToArrayOffset( uniform._array, i * 9 );

				}

				_gl.uniformMatrix3fv( location, false, uniform._array );

			} else if ( type === 'm4' ) { // single THREE.Matrix4

				_gl.uniformMatrix4fv( location, false, value.elements );

			} else if ( type === 'm4v' ) { // array of THREE.Matrix4

				if ( uniform._array === undefined ) {

					uniform._array = new Float32Array( 16 * value.length );

				}

				for ( i = 0, il = value.length; i < il; i ++ ) {

					value[ i ].flattenToArrayOffset( uniform._array, i * 16 );

				}

				_gl.uniformMatrix4fv( location, false, uniform._array );

			} else if ( type === 't' ) { // single THREE.Texture (2d or cube)

				texture = value;
				textureUnit = getTextureUnit();

				_gl.uniform1i( location, textureUnit );

				if ( ! texture ) continue;

				if ( texture instanceof THREE.CubeTexture ||
				   ( texture.image instanceof Array && texture.image.length === 6 ) ) { // CompressedTexture can have Array in image :/

					setCubeTexture( texture, textureUnit );

				} else if ( texture instanceof THREE.WebGLRenderTargetCube ) {

					setCubeTextureDynamic( texture, textureUnit );

				} else {

					_this.setTexture( texture, textureUnit );

				}

			} else if ( type === 'tv' ) { // array of THREE.Texture (2d)

				if ( uniform._array === undefined ) {

					uniform._array = [];

				}

				for ( i = 0, il = uniform.value.length; i < il; i ++ ) {

					uniform._array[ i ] = getTextureUnit();

				}

				_gl.uniform1iv( location, uniform._array );

				for ( i = 0, il = uniform.value.length; i < il; i ++ ) {

					texture = uniform.value[ i ];
					textureUnit = uniform._array[ i ];

					if ( ! texture ) continue;

					_this.setTexture( texture, textureUnit );

				}

			} else {

				console.warn( 'THREE.WebGLRenderer: Unknown uniform type: ' + type );

			}

		}

	};

	function setupMatrices ( object, camera ) {

		object._modelViewMatrix.multiplyMatrices( camera.matrixWorldInverse, object.matrixWorld );
		object._normalMatrix.getNormalMatrix( object._modelViewMatrix );

	};

	//

	function setColorGamma( array, offset, color, intensitySq ) {

		array[ offset ]     = color.r * color.r * intensitySq;
		array[ offset + 1 ] = color.g * color.g * intensitySq;
		array[ offset + 2 ] = color.b * color.b * intensitySq;

	};

	function setColorLinear( array, offset, color, intensity ) {

		array[ offset ]     = color.r * intensity;
		array[ offset + 1 ] = color.g * intensity;
		array[ offset + 2 ] = color.b * intensity;

	};

	function setupLights ( program, lights ) {

		var l, ll, light, n,
		r = 0, g = 0, b = 0,
		color, skyColor, groundColor,
		intensity,  intensitySq,
		position,
		distance,

		zlights = _lights,

		dirColors = zlights.directional.colors,
		dirPositions = zlights.directional.positions,

		pointColors = zlights.point.colors,
		pointPositions = zlights.point.positions,
		pointDistances = zlights.point.distances,

		spotColors = zlights.spot.colors,
		spotPositions = zlights.spot.positions,
		spotDistances = zlights.spot.distances,
		spotDirections = zlights.spot.directions,
		spotAnglesCos = zlights.spot.anglesCos,
		spotExponents = zlights.spot.exponents,

		hemiSkyColors = zlights.hemi.skyColors,
		hemiGroundColors = zlights.hemi.groundColors,
		hemiPositions = zlights.hemi.positions,

		dirLength = 0,
		pointLength = 0,
		spotLength = 0,
		hemiLength = 0,

		dirCount = 0,
		pointCount = 0,
		spotCount = 0,
		hemiCount = 0,

		dirOffset = 0,
		pointOffset = 0,
		spotOffset = 0,
		hemiOffset = 0;

		for ( l = 0, ll = lights.length; l < ll; l ++ ) {

			light = lights[ l ];

			if ( light.onlyShadow ) continue;

			color = light.color;
			intensity = light.intensity;
			distance = light.distance;

			if ( light instanceof THREE.AmbientLight ) {

				if ( ! light.visible ) continue;

				if ( _this.gammaInput ) {

					r += color.r * color.r;
					g += color.g * color.g;
					b += color.b * color.b;

				} else {

					r += color.r;
					g += color.g;
					b += color.b;

				}

			} else if ( light instanceof THREE.DirectionalLight ) {

				dirCount += 1;

				if ( ! light.visible ) continue;

				_direction.setFromMatrixPosition( light.matrixWorld );
				_vector3.setFromMatrixPosition( light.target.matrixWorld );
				_direction.sub( _vector3 );
				_direction.normalize();

				// skip lights with undefined direction
				// these create troubles in OpenGL (making pixel black)

				if ( _direction.x === 0 && _direction.y === 0 && _direction.z === 0 ) continue;

				dirOffset = dirLength * 3;

				dirPositions[ dirOffset ]     = _direction.x;
				dirPositions[ dirOffset + 1 ] = _direction.y;
				dirPositions[ dirOffset + 2 ] = _direction.z;

				if ( _this.gammaInput ) {

					setColorGamma( dirColors, dirOffset, color, intensity * intensity );

				} else {

					setColorLinear( dirColors, dirOffset, color, intensity );

				}

				dirLength += 1;

			} else if ( light instanceof THREE.PointLight ) {

				pointCount += 1;

				if ( ! light.visible ) continue;

				pointOffset = pointLength * 3;

				if ( _this.gammaInput ) {

					setColorGamma( pointColors, pointOffset, color, intensity * intensity );

				} else {

					setColorLinear( pointColors, pointOffset, color, intensity );

				}

				_vector3.setFromMatrixPosition( light.matrixWorld );

				pointPositions[ pointOffset ]     = _vector3.x;
				pointPositions[ pointOffset + 1 ] = _vector3.y;
				pointPositions[ pointOffset + 2 ] = _vector3.z;

				pointDistances[ pointLength ] = distance;

				pointLength += 1;

			} else if ( light instanceof THREE.SpotLight ) {

				spotCount += 1;

				if ( ! light.visible ) continue;

				spotOffset = spotLength * 3;

				if ( _this.gammaInput ) {

					setColorGamma( spotColors, spotOffset, color, intensity * intensity );

				} else {

					setColorLinear( spotColors, spotOffset, color, intensity );

				}

				_vector3.setFromMatrixPosition( light.matrixWorld );

				spotPositions[ spotOffset ]     = _vector3.x;
				spotPositions[ spotOffset + 1 ] = _vector3.y;
				spotPositions[ spotOffset + 2 ] = _vector3.z;

				spotDistances[ spotLength ] = distance;

				_direction.copy( _vector3 );
				_vector3.setFromMatrixPosition( light.target.matrixWorld );
				_direction.sub( _vector3 );
				_direction.normalize();

				spotDirections[ spotOffset ]     = _direction.x;
				spotDirections[ spotOffset + 1 ] = _direction.y;
				spotDirections[ spotOffset + 2 ] = _direction.z;

				spotAnglesCos[ spotLength ] = Math.cos( light.angle );
				spotExponents[ spotLength ] = light.exponent;

				spotLength += 1;

			} else if ( light instanceof THREE.HemisphereLight ) {

				hemiCount += 1;

				if ( ! light.visible ) continue;

				_direction.setFromMatrixPosition( light.matrixWorld );
				_direction.normalize();

				// skip lights with undefined direction
				// these create troubles in OpenGL (making pixel black)

				if ( _direction.x === 0 && _direction.y === 0 && _direction.z === 0 ) continue;

				hemiOffset = hemiLength * 3;

				hemiPositions[ hemiOffset ]     = _direction.x;
				hemiPositions[ hemiOffset + 1 ] = _direction.y;
				hemiPositions[ hemiOffset + 2 ] = _direction.z;

				skyColor = light.color;
				groundColor = light.groundColor;

				if ( _this.gammaInput ) {

					intensitySq = intensity * intensity;

					setColorGamma( hemiSkyColors, hemiOffset, skyColor, intensitySq );
					setColorGamma( hemiGroundColors, hemiOffset, groundColor, intensitySq );

				} else {

					setColorLinear( hemiSkyColors, hemiOffset, skyColor, intensity );
					setColorLinear( hemiGroundColors, hemiOffset, groundColor, intensity );

				}

				hemiLength += 1;

			}

		}

		// null eventual remains from removed lights
		// (this is to avoid if in shader)

		for ( l = dirLength * 3, ll = Math.max( dirColors.length, dirCount * 3 ); l < ll; l ++ ) dirColors[ l ] = 0.0;
		for ( l = pointLength * 3, ll = Math.max( pointColors.length, pointCount * 3 ); l < ll; l ++ ) pointColors[ l ] = 0.0;
		for ( l = spotLength * 3, ll = Math.max( spotColors.length, spotCount * 3 ); l < ll; l ++ ) spotColors[ l ] = 0.0;
		for ( l = hemiLength * 3, ll = Math.max( hemiSkyColors.length, hemiCount * 3 ); l < ll; l ++ ) hemiSkyColors[ l ] = 0.0;
		for ( l = hemiLength * 3, ll = Math.max( hemiGroundColors.length, hemiCount * 3 ); l < ll; l ++ ) hemiGroundColors[ l ] = 0.0;

		zlights.directional.length = dirLength;
		zlights.point.length = pointLength;
		zlights.spot.length = spotLength;
		zlights.hemi.length = hemiLength;

		zlights.ambient[ 0 ] = r;
		zlights.ambient[ 1 ] = g;
		zlights.ambient[ 2 ] = b;

	};

	// GL state setting

	this.setFaceCulling = function ( cullFace, frontFaceDirection ) {

		if ( cullFace === THREE.CullFaceNone ) {

			_gl.disable( _gl.CULL_FACE );

		} else {

			if ( frontFaceDirection === THREE.FrontFaceDirectionCW ) {

				_gl.frontFace( _gl.CW );

			} else {

				_gl.frontFace( _gl.CCW );

			}

			if ( cullFace === THREE.CullFaceBack ) {

				_gl.cullFace( _gl.BACK );

			} else if ( cullFace === THREE.CullFaceFront ) {

				_gl.cullFace( _gl.FRONT );

			} else {

				_gl.cullFace( _gl.FRONT_AND_BACK );

			}

			_gl.enable( _gl.CULL_FACE );

		}

	};

	this.setMaterialFaces = function ( material ) {

		var doubleSided = material.side === THREE.DoubleSide;
		var flipSided = material.side === THREE.BackSide;

		if ( _oldDoubleSided !== doubleSided ) {

			if ( doubleSided ) {

				_gl.disable( _gl.CULL_FACE );

			} else {

				_gl.enable( _gl.CULL_FACE );

			}

			_oldDoubleSided = doubleSided;

		}

		if ( _oldFlipSided !== flipSided ) {

			if ( flipSided ) {

				_gl.frontFace( _gl.CW );

			} else {

				_gl.frontFace( _gl.CCW );

			}

			_oldFlipSided = flipSided;

		}

	};

	this.setDepthTest = function ( depthTest ) {

		if ( _oldDepthTest !== depthTest ) {

			if ( depthTest ) {

				_gl.enable( _gl.DEPTH_TEST );

			} else {

				_gl.disable( _gl.DEPTH_TEST );

			}

			_oldDepthTest = depthTest;

		}

	};

	this.setDepthWrite = function ( depthWrite ) {

		if ( _oldDepthWrite !== depthWrite ) {

			_gl.depthMask( depthWrite );
			_oldDepthWrite = depthWrite;

		}

	};

	function setLineWidth ( width ) {

		if ( width !== _oldLineWidth ) {

			_gl.lineWidth( width );

			_oldLineWidth = width;

		}

	};

	function setPolygonOffset ( polygonoffset, factor, units ) {

		if ( _oldPolygonOffset !== polygonoffset ) {

			if ( polygonoffset ) {

				_gl.enable( _gl.POLYGON_OFFSET_FILL );

			} else {

				_gl.disable( _gl.POLYGON_OFFSET_FILL );

			}

			_oldPolygonOffset = polygonoffset;

		}

		if ( polygonoffset && ( _oldPolygonOffsetFactor !== factor || _oldPolygonOffsetUnits !== units ) ) {

			_gl.polygonOffset( factor, units );

			_oldPolygonOffsetFactor = factor;
			_oldPolygonOffsetUnits = units;

		}

	};

	this.setBlending = function ( blending, blendEquation, blendSrc, blendDst ) {

		if ( blending !== _oldBlending ) {

			if ( blending === THREE.NoBlending ) {

				_gl.disable( _gl.BLEND );

			} else if ( blending === THREE.AdditiveBlending ) {

				_gl.enable( _gl.BLEND );
				_gl.blendEquation( _gl.FUNC_ADD );
				_gl.blendFunc( _gl.SRC_ALPHA, _gl.ONE );

			} else if ( blending === THREE.SubtractiveBlending ) {

				// TODO: Find blendFuncSeparate() combination
				_gl.enable( _gl.BLEND );
				_gl.blendEquation( _gl.FUNC_ADD );
				_gl.blendFunc( _gl.ZERO, _gl.ONE_MINUS_SRC_COLOR );

			} else if ( blending === THREE.MultiplyBlending ) {

				// TODO: Find blendFuncSeparate() combination
				_gl.enable( _gl.BLEND );
				_gl.blendEquation( _gl.FUNC_ADD );
				_gl.blendFunc( _gl.ZERO, _gl.SRC_COLOR );

			} else if ( blending === THREE.CustomBlending ) {

				_gl.enable( _gl.BLEND );

			} else {

				_gl.enable( _gl.BLEND );
				_gl.blendEquationSeparate( _gl.FUNC_ADD, _gl.FUNC_ADD );
				_gl.blendFuncSeparate( _gl.SRC_ALPHA, _gl.ONE_MINUS_SRC_ALPHA, _gl.ONE, _gl.ONE_MINUS_SRC_ALPHA );

			}

			_oldBlending = blending;

		}

		if ( blending === THREE.CustomBlending ) {

			if ( blendEquation !== _oldBlendEquation ) {

				_gl.blendEquation( paramThreeToGL( blendEquation ) );

				_oldBlendEquation = blendEquation;

			}

			if ( blendSrc !== _oldBlendSrc || blendDst !== _oldBlendDst ) {

				_gl.blendFunc( paramThreeToGL( blendSrc ), paramThreeToGL( blendDst ) );

				_oldBlendSrc = blendSrc;
				_oldBlendDst = blendDst;

			}

		} else {

			_oldBlendEquation = null;
			_oldBlendSrc = null;
			_oldBlendDst = null;

		}

	};

	// Textures

	function setTextureParameters ( textureType, texture, isImagePowerOfTwo ) {

		if ( isImagePowerOfTwo ) {

			_gl.texParameteri( textureType, _gl.TEXTURE_WRAP_S, paramThreeToGL( texture.wrapS ) );
			_gl.texParameteri( textureType, _gl.TEXTURE_WRAP_T, paramThreeToGL( texture.wrapT ) );

			_gl.texParameteri( textureType, _gl.TEXTURE_MAG_FILTER, paramThreeToGL( texture.magFilter ) );
			_gl.texParameteri( textureType, _gl.TEXTURE_MIN_FILTER, paramThreeToGL( texture.minFilter ) );

		} else {

			_gl.texParameteri( textureType, _gl.TEXTURE_WRAP_S, _gl.CLAMP_TO_EDGE );
			_gl.texParameteri( textureType, _gl.TEXTURE_WRAP_T, _gl.CLAMP_TO_EDGE );

			_gl.texParameteri( textureType, _gl.TEXTURE_MAG_FILTER, filterFallback( texture.magFilter ) );
			_gl.texParameteri( textureType, _gl.TEXTURE_MIN_FILTER, filterFallback( texture.minFilter ) );

		}

		if ( _glExtensionTextureFilterAnisotropic && texture.type !== THREE.FloatType ) {

			if ( texture.anisotropy > 1 || texture.__oldAnisotropy ) {

				_gl.texParameterf( textureType, _glExtensionTextureFilterAnisotropic.TEXTURE_MAX_ANISOTROPY_EXT, Math.min( texture.anisotropy, _maxAnisotropy ) );
				texture.__oldAnisotropy = texture.anisotropy;

			}

		}

	};

	this.setTexture = function ( texture, slot ) {

		if ( texture.needsUpdate ) {

			if ( ! texture.__webglInit ) {

				texture.__webglInit = true;

				texture.addEventListener( 'dispose', onTextureDispose );

				texture.__webglTexture = _gl.createTexture();

				_this.info.memory.textures ++;

			}

			_gl.activeTexture( _gl.TEXTURE0 + slot );
			_gl.bindTexture( _gl.TEXTURE_2D, texture.__webglTexture );

			_gl.pixelStorei( _gl.UNPACK_FLIP_Y_WEBGL, texture.flipY );
			_gl.pixelStorei( _gl.UNPACK_PREMULTIPLY_ALPHA_WEBGL, texture.premultiplyAlpha );
			_gl.pixelStorei( _gl.UNPACK_ALIGNMENT, texture.unpackAlignment );

			var image = texture.image,
			isImagePowerOfTwo = THREE.Math.isPowerOfTwo( image.width ) && THREE.Math.isPowerOfTwo( image.height ),
			glFormat = paramThreeToGL( texture.format ),
			glType = paramThreeToGL( texture.type );

			setTextureParameters( _gl.TEXTURE_2D, texture, isImagePowerOfTwo );

			var mipmap, mipmaps = texture.mipmaps;

			if ( texture instanceof THREE.DataTexture ) {

				// use manually created mipmaps if available
				// if there are no manual mipmaps
				// set 0 level mipmap and then use GL to generate other mipmap levels

				if ( mipmaps.length > 0 && isImagePowerOfTwo ) {

					for ( var i = 0, il = mipmaps.length; i < il; i ++ ) {

						mipmap = mipmaps[ i ];
						_gl.texImage2D( _gl.TEXTURE_2D, i, glFormat, mipmap.width, mipmap.height, 0, glFormat, glType, mipmap.data );

					}

					texture.generateMipmaps = false;

				} else {

					_gl.texImage2D( _gl.TEXTURE_2D, 0, glFormat, image.width, image.height, 0, glFormat, glType, image.data );

				}

			} else if ( texture instanceof THREE.CompressedTexture ) {

				for ( var i = 0, il = mipmaps.length; i < il; i ++ ) {

					mipmap = mipmaps[ i ];
					if ( texture.format !== THREE.RGBAFormat ) {
						_gl.compressedTexImage2D( _gl.TEXTURE_2D, i, glFormat, mipmap.width, mipmap.height, 0, mipmap.data );
					} else {
						_gl.texImage2D( _gl.TEXTURE_2D, i, glFormat, mipmap.width, mipmap.height, 0, glFormat, glType, mipmap.data );
					}

				}

			} else { // regular Texture (image, video, canvas)

				// use manually created mipmaps if available
				// if there are no manual mipmaps
				// set 0 level mipmap and then use GL to generate other mipmap levels

				if ( mipmaps.length > 0 && isImagePowerOfTwo ) {

					for ( var i = 0, il = mipmaps.length; i < il; i ++ ) {

						mipmap = mipmaps[ i ];
						_gl.texImage2D( _gl.TEXTURE_2D, i, glFormat, glFormat, glType, mipmap );

					}

					texture.generateMipmaps = false;

				} else {

					_gl.texImage2D( _gl.TEXTURE_2D, 0, glFormat, glFormat, glType, texture.image );

				}

			}

			if ( texture.generateMipmaps && isImagePowerOfTwo ) _gl.generateMipmap( _gl.TEXTURE_2D );

			texture.needsUpdate = false;

			if ( texture.onUpdate ) texture.onUpdate();

		} else {

			_gl.activeTexture( _gl.TEXTURE0 + slot );
			_gl.bindTexture( _gl.TEXTURE_2D, texture.__webglTexture );

		}

	};

	function clampToMaxSize ( image, maxSize ) {

		if ( image.width <= maxSize && image.height <= maxSize ) {

			return image;

		}

		// Warning: Scaling through the canvas will only work with images that use
		// premultiplied alpha.

		var maxDimension = Math.max( image.width, image.height );
		var newWidth = Math.floor( image.width * maxSize / maxDimension );
		var newHeight = Math.floor( image.height * maxSize / maxDimension );

		var canvas = document.createElement( 'canvas' );
		canvas.width = newWidth;
		canvas.height = newHeight;

		var ctx = canvas.getContext( '2d' );
		ctx.drawImage( image, 0, 0, image.width, image.height, 0, 0, newWidth, newHeight );

		return canvas;

	}

	function setCubeTexture ( texture, slot ) {

		if ( texture.image.length === 6 ) {

			if ( texture.needsUpdate ) {

				if ( ! texture.image.__webglTextureCube ) {

					texture.addEventListener( 'dispose', onTextureDispose );

					texture.image.__webglTextureCube = _gl.createTexture();

					_this.info.memory.textures ++;

				}

				_gl.activeTexture( _gl.TEXTURE0 + slot );
				_gl.bindTexture( _gl.TEXTURE_CUBE_MAP, texture.image.__webglTextureCube );

				_gl.pixelStorei( _gl.UNPACK_FLIP_Y_WEBGL, texture.flipY );

				var isCompressed = texture instanceof THREE.CompressedTexture;

				var cubeImage = [];

				for ( var i = 0; i < 6; i ++ ) {

					if ( _this.autoScaleCubemaps && ! isCompressed ) {

						cubeImage[ i ] = clampToMaxSize( texture.image[ i ], _maxCubemapSize );

					} else {

						cubeImage[ i ] = texture.image[ i ];

					}

				}

				var image = cubeImage[ 0 ],
				isImagePowerOfTwo = THREE.Math.isPowerOfTwo( image.width ) && THREE.Math.isPowerOfTwo( image.height ),
				glFormat = paramThreeToGL( texture.format ),
				glType = paramThreeToGL( texture.type );

				setTextureParameters( _gl.TEXTURE_CUBE_MAP, texture, isImagePowerOfTwo );

				for ( var i = 0; i < 6; i ++ ) {

					if ( ! isCompressed ) {

						_gl.texImage2D( _gl.TEXTURE_CUBE_MAP_POSITIVE_X + i, 0, glFormat, glFormat, glType, cubeImage[ i ] );

					} else {

						var mipmap, mipmaps = cubeImage[ i ].mipmaps;

						for ( var j = 0, jl = mipmaps.length; j < jl; j ++ ) {

							mipmap = mipmaps[ j ];
							if ( texture.format !== THREE.RGBAFormat ) {

								_gl.compressedTexImage2D( _gl.TEXTURE_CUBE_MAP_POSITIVE_X + i, j, glFormat, mipmap.width, mipmap.height, 0, mipmap.data );

							} else {
								_gl.texImage2D( _gl.TEXTURE_CUBE_MAP_POSITIVE_X + i, j, glFormat, mipmap.width, mipmap.height, 0, glFormat, glType, mipmap.data );
							}

						}
					}
				}

				if ( texture.generateMipmaps && isImagePowerOfTwo ) {

					_gl.generateMipmap( _gl.TEXTURE_CUBE_MAP );

				}

				texture.needsUpdate = false;

				if ( texture.onUpdate ) texture.onUpdate();

			} else {

				_gl.activeTexture( _gl.TEXTURE0 + slot );
				_gl.bindTexture( _gl.TEXTURE_CUBE_MAP, texture.image.__webglTextureCube );

			}

		}

	};

	function setCubeTextureDynamic ( texture, slot ) {

		_gl.activeTexture( _gl.TEXTURE0 + slot );
		_gl.bindTexture( _gl.TEXTURE_CUBE_MAP, texture.__webglTexture );

	};

	// Render targets

	function setupFrameBuffer ( framebuffer, renderTarget, textureTarget ) {

		_gl.bindFramebuffer( _gl.FRAMEBUFFER, framebuffer );
		_gl.framebufferTexture2D( _gl.FRAMEBUFFER, _gl.COLOR_ATTACHMENT0, textureTarget, renderTarget.__webglTexture, 0 );

	};

	function setupRenderBuffer ( renderbuffer, renderTarget  ) {

		_gl.bindRenderbuffer( _gl.RENDERBUFFER, renderbuffer );

		if ( renderTarget.depthBuffer && ! renderTarget.stencilBuffer ) {

			_gl.renderbufferStorage( _gl.RENDERBUFFER, _gl.DEPTH_COMPONENT16, renderTarget.width, renderTarget.height );
			_gl.framebufferRenderbuffer( _gl.FRAMEBUFFER, _gl.DEPTH_ATTACHMENT, _gl.RENDERBUFFER, renderbuffer );

		/* For some reason this is not working. Defaulting to RGBA4.
		} else if ( ! renderTarget.depthBuffer && renderTarget.stencilBuffer ) {

			_gl.renderbufferStorage( _gl.RENDERBUFFER, _gl.STENCIL_INDEX8, renderTarget.width, renderTarget.height );
			_gl.framebufferRenderbuffer( _gl.FRAMEBUFFER, _gl.STENCIL_ATTACHMENT, _gl.RENDERBUFFER, renderbuffer );
		*/
		} else if ( renderTarget.depthBuffer && renderTarget.stencilBuffer ) {

			_gl.renderbufferStorage( _gl.RENDERBUFFER, _gl.DEPTH_STENCIL, renderTarget.width, renderTarget.height );
			_gl.framebufferRenderbuffer( _gl.FRAMEBUFFER, _gl.DEPTH_STENCIL_ATTACHMENT, _gl.RENDERBUFFER, renderbuffer );

		} else {

			_gl.renderbufferStorage( _gl.RENDERBUFFER, _gl.RGBA4, renderTarget.width, renderTarget.height );

		}

	};

	this.setRenderTarget = function ( renderTarget ) {

		var isCube = ( renderTarget instanceof THREE.WebGLRenderTargetCube );

		if ( renderTarget && ! renderTarget.__webglFramebuffer ) {

			if ( renderTarget.depthBuffer === undefined ) renderTarget.depthBuffer = true;
			if ( renderTarget.stencilBuffer === undefined ) renderTarget.stencilBuffer = true;

			renderTarget.addEventListener( 'dispose', onRenderTargetDispose );

			renderTarget.__webglTexture = _gl.createTexture();

			_this.info.memory.textures ++;

			// Setup texture, create render and frame buffers

			var isTargetPowerOfTwo = THREE.Math.isPowerOfTwo( renderTarget.width ) && THREE.Math.isPowerOfTwo( renderTarget.height ),
				glFormat = paramThreeToGL( renderTarget.format ),
				glType = paramThreeToGL( renderTarget.type );

			if ( isCube ) {

				renderTarget.__webglFramebuffer = [];
				renderTarget.__webglRenderbuffer = [];

				_gl.bindTexture( _gl.TEXTURE_CUBE_MAP, renderTarget.__webglTexture );
				setTextureParameters( _gl.TEXTURE_CUBE_MAP, renderTarget, isTargetPowerOfTwo );

				for ( var i = 0; i < 6; i ++ ) {

					renderTarget.__webglFramebuffer[ i ] = _gl.createFramebuffer();
					renderTarget.__webglRenderbuffer[ i ] = _gl.createRenderbuffer();

					_gl.texImage2D( _gl.TEXTURE_CUBE_MAP_POSITIVE_X + i, 0, glFormat, renderTarget.width, renderTarget.height, 0, glFormat, glType, null );

					setupFrameBuffer( renderTarget.__webglFramebuffer[ i ], renderTarget, _gl.TEXTURE_CUBE_MAP_POSITIVE_X + i );
					setupRenderBuffer( renderTarget.__webglRenderbuffer[ i ], renderTarget );

				}

				if ( isTargetPowerOfTwo ) _gl.generateMipmap( _gl.TEXTURE_CUBE_MAP );

			} else {

				renderTarget.__webglFramebuffer = _gl.createFramebuffer();

				if ( renderTarget.shareDepthFrom ) {

					renderTarget.__webglRenderbuffer = renderTarget.shareDepthFrom.__webglRenderbuffer;

				} else {

					renderTarget.__webglRenderbuffer = _gl.createRenderbuffer();

				}

				_gl.bindTexture( _gl.TEXTURE_2D, renderTarget.__webglTexture );
				setTextureParameters( _gl.TEXTURE_2D, renderTarget, isTargetPowerOfTwo );

				_gl.texImage2D( _gl.TEXTURE_2D, 0, glFormat, renderTarget.width, renderTarget.height, 0, glFormat, glType, null );

				setupFrameBuffer( renderTarget.__webglFramebuffer, renderTarget, _gl.TEXTURE_2D );

				if ( renderTarget.shareDepthFrom ) {

					if ( renderTarget.depthBuffer && ! renderTarget.stencilBuffer ) {

						_gl.framebufferRenderbuffer( _gl.FRAMEBUFFER, _gl.DEPTH_ATTACHMENT, _gl.RENDERBUFFER, renderTarget.__webglRenderbuffer );

					} else if ( renderTarget.depthBuffer && renderTarget.stencilBuffer ) {

						_gl.framebufferRenderbuffer( _gl.FRAMEBUFFER, _gl.DEPTH_STENCIL_ATTACHMENT, _gl.RENDERBUFFER, renderTarget.__webglRenderbuffer );

					}

				} else {

					setupRenderBuffer( renderTarget.__webglRenderbuffer, renderTarget );

				}

				if ( isTargetPowerOfTwo ) _gl.generateMipmap( _gl.TEXTURE_2D );

			}

			// Release everything

			if ( isCube ) {

				_gl.bindTexture( _gl.TEXTURE_CUBE_MAP, null );

			} else {

				_gl.bindTexture( _gl.TEXTURE_2D, null );

			}

			_gl.bindRenderbuffer( _gl.RENDERBUFFER, null );
			_gl.bindFramebuffer( _gl.FRAMEBUFFER, null );

		}

		var framebuffer, width, height, vx, vy;

		if ( renderTarget ) {

			if ( isCube ) {

				framebuffer = renderTarget.__webglFramebuffer[ renderTarget.activeCubeFace ];

			} else {

				framebuffer = renderTarget.__webglFramebuffer;

			}

			width = renderTarget.width;
			height = renderTarget.height;

			vx = 0;
			vy = 0;

		} else {

			framebuffer = null;

			width = _viewportWidth;
			height = _viewportHeight;

			vx = _viewportX;
			vy = _viewportY;

		}

		if ( framebuffer !== _currentFramebuffer ) {

			_gl.bindFramebuffer( _gl.FRAMEBUFFER, framebuffer );
			_gl.viewport( vx, vy, width, height );

			_currentFramebuffer = framebuffer;

		}

		_currentWidth = width;
		_currentHeight = height;

	};

	function updateRenderTargetMipmap ( renderTarget ) {

		if ( renderTarget instanceof THREE.WebGLRenderTargetCube ) {

			_gl.bindTexture( _gl.TEXTURE_CUBE_MAP, renderTarget.__webglTexture );
			_gl.generateMipmap( _gl.TEXTURE_CUBE_MAP );
			_gl.bindTexture( _gl.TEXTURE_CUBE_MAP, null );

		} else {

			_gl.bindTexture( _gl.TEXTURE_2D, renderTarget.__webglTexture );
			_gl.generateMipmap( _gl.TEXTURE_2D );
			_gl.bindTexture( _gl.TEXTURE_2D, null );

		}

	};

	// Fallback filters for non-power-of-2 textures

	function filterFallback ( f ) {

		if ( f === THREE.NearestFilter || f === THREE.NearestMipMapNearestFilter || f === THREE.NearestMipMapLinearFilter ) {

			return _gl.NEAREST;

		}

		return _gl.LINEAR;

	};

	// Map three.js constants to WebGL constants

	function paramThreeToGL ( p ) {

		if ( p === THREE.RepeatWrapping ) return _gl.REPEAT;
		if ( p === THREE.ClampToEdgeWrapping ) return _gl.CLAMP_TO_EDGE;
		if ( p === THREE.MirroredRepeatWrapping ) return _gl.MIRRORED_REPEAT;

		if ( p === THREE.NearestFilter ) return _gl.NEAREST;
		if ( p === THREE.NearestMipMapNearestFilter ) return _gl.NEAREST_MIPMAP_NEAREST;
		if ( p === THREE.NearestMipMapLinearFilter ) return _gl.NEAREST_MIPMAP_LINEAR;

		if ( p === THREE.LinearFilter ) return _gl.LINEAR;
		if ( p === THREE.LinearMipMapNearestFilter ) return _gl.LINEAR_MIPMAP_NEAREST;
		if ( p === THREE.LinearMipMapLinearFilter ) return _gl.LINEAR_MIPMAP_LINEAR;

		if ( p === THREE.UnsignedByteType ) return _gl.UNSIGNED_BYTE;
		if ( p === THREE.UnsignedShort4444Type ) return _gl.UNSIGNED_SHORT_4_4_4_4;
		if ( p === THREE.UnsignedShort5551Type ) return _gl.UNSIGNED_SHORT_5_5_5_1;
		if ( p === THREE.UnsignedShort565Type ) return _gl.UNSIGNED_SHORT_5_6_5;

		if ( p === THREE.ByteType ) return _gl.BYTE;
		if ( p === THREE.ShortType ) return _gl.SHORT;
		if ( p === THREE.UnsignedShortType ) return _gl.UNSIGNED_SHORT;
		if ( p === THREE.IntType ) return _gl.INT;
		if ( p === THREE.UnsignedIntType ) return _gl.UNSIGNED_INT;
		if ( p === THREE.FloatType ) return _gl.FLOAT;

		if ( p === THREE.AlphaFormat ) return _gl.ALPHA;
		if ( p === THREE.RGBFormat ) return _gl.RGB;
		if ( p === THREE.RGBAFormat ) return _gl.RGBA;
		if ( p === THREE.LuminanceFormat ) return _gl.LUMINANCE;
		if ( p === THREE.LuminanceAlphaFormat ) return _gl.LUMINANCE_ALPHA;

		if ( p === THREE.AddEquation ) return _gl.FUNC_ADD;
		if ( p === THREE.SubtractEquation ) return _gl.FUNC_SUBTRACT;
		if ( p === THREE.ReverseSubtractEquation ) return _gl.FUNC_REVERSE_SUBTRACT;

		if ( p === THREE.ZeroFactor ) return _gl.ZERO;
		if ( p === THREE.OneFactor ) return _gl.ONE;
		if ( p === THREE.SrcColorFactor ) return _gl.SRC_COLOR;
		if ( p === THREE.OneMinusSrcColorFactor ) return _gl.ONE_MINUS_SRC_COLOR;
		if ( p === THREE.SrcAlphaFactor ) return _gl.SRC_ALPHA;
		if ( p === THREE.OneMinusSrcAlphaFactor ) return _gl.ONE_MINUS_SRC_ALPHA;
		if ( p === THREE.DstAlphaFactor ) return _gl.DST_ALPHA;
		if ( p === THREE.OneMinusDstAlphaFactor ) return _gl.ONE_MINUS_DST_ALPHA;

		if ( p === THREE.DstColorFactor ) return _gl.DST_COLOR;
		if ( p === THREE.OneMinusDstColorFactor ) return _gl.ONE_MINUS_DST_COLOR;
		if ( p === THREE.SrcAlphaSaturateFactor ) return _gl.SRC_ALPHA_SATURATE;

		if ( _glExtensionCompressedTextureS3TC !== undefined ) {

			if ( p === THREE.RGB_S3TC_DXT1_Format ) return _glExtensionCompressedTextureS3TC.COMPRESSED_RGB_S3TC_DXT1_EXT;
			if ( p === THREE.RGBA_S3TC_DXT1_Format ) return _glExtensionCompressedTextureS3TC.COMPRESSED_RGBA_S3TC_DXT1_EXT;
			if ( p === THREE.RGBA_S3TC_DXT3_Format ) return _glExtensionCompressedTextureS3TC.COMPRESSED_RGBA_S3TC_DXT3_EXT;
			if ( p === THREE.RGBA_S3TC_DXT5_Format ) return _glExtensionCompressedTextureS3TC.COMPRESSED_RGBA_S3TC_DXT5_EXT;

		}

		return 0;

	};

	// Allocations

	function allocateBones ( object ) {

		if ( _supportsBoneTextures && object && object.skeleton && object.skeleton.useVertexTexture ) {

			return 1024;

		} else {

			// default for when object is not specified
			// ( for example when prebuilding shader
			//   to be used with multiple objects )
			//
			//  - leave some extra space for other uniforms
			//  - limit here is ANGLE's 254 max uniform vectors
			//    (up to 54 should be safe)

			var nVertexUniforms = _gl.getParameter( _gl.MAX_VERTEX_UNIFORM_VECTORS );
			var nVertexMatrices = Math.floor( ( nVertexUniforms - 20 ) / 4 );

			var maxBones = nVertexMatrices;

			if ( object !== undefined && object instanceof THREE.SkinnedMesh ) {

				maxBones = Math.min( object.skeleton.bones.length, maxBones );

				if ( maxBones < object.skeleton.bones.length ) {

					console.warn( 'WebGLRenderer: too many bones - ' + object.skeleton.bones.length + ', this GPU supports just ' + maxBones + ' (try OpenGL instead of ANGLE)' );

				}

			}

			return maxBones;

		}

	};

	function allocateLights( lights ) {

		var dirLights = 0;
		var pointLights = 0;
		var spotLights = 0;
		var hemiLights = 0;

		for ( var l = 0, ll = lights.length; l < ll; l ++ ) {

			var light = lights[ l ];

			if ( light.onlyShadow || light.visible === false ) continue;

			if ( light instanceof THREE.DirectionalLight ) dirLights ++;
			if ( light instanceof THREE.PointLight ) pointLights ++;
			if ( light instanceof THREE.SpotLight ) spotLights ++;
			if ( light instanceof THREE.HemisphereLight ) hemiLights ++;

		}

		return { 'directional': dirLights, 'point': pointLights, 'spot': spotLights, 'hemi': hemiLights };

	};

	function allocateShadows( lights ) {

		var maxShadows = 0;

		for ( var l = 0, ll = lights.length; l < ll; l ++ ) {

			var light = lights[ l ];

			if ( ! light.castShadow ) continue;

			if ( light instanceof THREE.SpotLight ) maxShadows ++;
			if ( light instanceof THREE.DirectionalLight && ! light.shadowCascade ) maxShadows ++;

		}

		return maxShadows;

	};

	// Initialization

	function initGL() {

		try {

			var attributes = {
				alpha: _alpha,
				depth: _depth,
				stencil: _stencil,
				antialias: _antialias,
				premultipliedAlpha: _premultipliedAlpha,
				preserveDrawingBuffer: _preserveDrawingBuffer
			};

			_gl = _context || _canvas.getContext( 'webgl', attributes ) || _canvas.getContext( 'experimental-webgl', attributes );

			if ( _gl === null ) {

				throw 'Error creating WebGL context.';

			}

		} catch ( error ) {

			console.error( error );

		}

		_glExtensionTextureFloat = _gl.getExtension( 'OES_texture_float' );
		_glExtensionTextureFloatLinear = _gl.getExtension( 'OES_texture_float_linear' );
		_glExtensionStandardDerivatives = _gl.getExtension( 'OES_standard_derivatives' );

		_glExtensionTextureFilterAnisotropic = _gl.getExtension( 'EXT_texture_filter_anisotropic' ) || _gl.getExtension( 'MOZ_EXT_texture_filter_anisotropic' ) || _gl.getExtension( 'WEBKIT_EXT_texture_filter_anisotropic' );

		_glExtensionCompressedTextureS3TC = _gl.getExtension( 'WEBGL_compressed_texture_s3tc' ) || _gl.getExtension( 'MOZ_WEBGL_compressed_texture_s3tc' ) || _gl.getExtension( 'WEBKIT_WEBGL_compressed_texture_s3tc' );

		_glExtensionElementIndexUint = _gl.getExtension( 'OES_element_index_uint' );


		if ( _glExtensionTextureFloat === null ) {

			console.log( 'THREE.WebGLRenderer: Float textures not supported.' );

		}

		if ( _glExtensionStandardDerivatives === null ) {

			console.log( 'THREE.WebGLRenderer: Standard derivatives not supported.' );

		}

		if ( _glExtensionTextureFilterAnisotropic === null ) {

			console.log( 'THREE.WebGLRenderer: Anisotropic texture filtering not supported.' );

		}

		if ( _glExtensionCompressedTextureS3TC === null ) {

			console.log( 'THREE.WebGLRenderer: S3TC compressed textures not supported.' );

		}

		if ( _glExtensionElementIndexUint === null ) {

			console.log( 'THREE.WebGLRenderer: elementindex as unsigned integer not supported.' );

		}

		if ( _gl.getShaderPrecisionFormat === undefined ) {

			_gl.getShaderPrecisionFormat = function () {

				return {
					'rangeMin': 1,
					'rangeMax': 1,
					'precision': 1
				};

			}
		}

		if ( _logarithmicDepthBuffer ) {

			_glExtensionFragDepth = _gl.getExtension( 'EXT_frag_depth' );

		}

	};

	function setDefaultGLState () {

		_gl.clearColor( 0, 0, 0, 1 );
		_gl.clearDepth( 1 );
		_gl.clearStencil( 0 );

		_gl.enable( _gl.DEPTH_TEST );
		_gl.depthFunc( _gl.LEQUAL );

		_gl.frontFace( _gl.CCW );
		_gl.cullFace( _gl.BACK );
		_gl.enable( _gl.CULL_FACE );

		_gl.enable( _gl.BLEND );
		_gl.blendEquation( _gl.FUNC_ADD );
		_gl.blendFunc( _gl.SRC_ALPHA, _gl.ONE_MINUS_SRC_ALPHA );

		_gl.viewport( _viewportX, _viewportY, _viewportWidth, _viewportHeight );

		_gl.clearColor( _clearColor.r, _clearColor.g, _clearColor.b, _clearAlpha );

	};

	// default plugins (order is important)

	this.shadowMapPlugin = new THREE.ShadowMapPlugin();
	this.addPrePlugin( this.shadowMapPlugin );

	this.addPostPlugin( new THREE.SpritePlugin() );
	this.addPostPlugin( new THREE.LensFlarePlugin() );

};<|MERGE_RESOLUTION|>--- conflicted
+++ resolved
@@ -3781,15 +3781,10 @@
 
 		if ( geometry.geometryGroups === undefined || geometry.groupsNeedUpdate ) {
 			
-<<<<<<< HEAD
-			delete scene.__webglObjects[ object.id ];
-			geometry.makeGroups( material instanceof THREE.MeshFaceMaterial, _glExtensionElementIndexUint ? 4294967296 : 65535 );
-			
-=======
 			delete scene.__webglObjects[object.id];
 			geometry.makeGroups( material instanceof THREE.MeshFaceMaterial, _glExtensionElementIndexUint ? 4294967296 : 65535  );
 			geometry.groupsNeedUpdate = false;
->>>>>>> 866c3338
+
 		}
 
 		// create separate VBOs per geometry chunk
