--- conflicted
+++ resolved
@@ -2462,17 +2462,13 @@
 
 	}() );
 
-<<<<<<< HEAD
 	this.setTexture2DArray = function ( texture, slot ) {
 
 		textures.setTexture2DArray( texture, slot );
 
 	};
 
-	this.setTexture3D = ( function () {
-=======
 	this.setTexture3D = function ( texture, slot ) {
->>>>>>> 29ce32ef
 
 		textures.setTexture3D( texture, slot );
 
