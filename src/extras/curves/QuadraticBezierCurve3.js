import { Curve } from '../core/Curve.js';
import { QuadraticBezier } from '../core/Interpolations.js';
import { Vector3 } from '../../math/Vector3.js';

<<<<<<< HEAD
class QuadraticBezierCurve3 extends Curve {
=======
function QuadraticBezierCurve3( v0 = new Vector3(), v1 = new Vector3(), v2 = new Vector3() ) {
>>>>>>> 5ad3317b

	constructor( v0, v1, v2 ) {

		super();

<<<<<<< HEAD
		this.type = 'QuadraticBezierCurve3';
		Object.defineProperty( this, 'isQuadraticBezierCurve3', { value: true } );

		this.v0 = v0 || new Vector3();
		this.v1 = v1 || new Vector3();
		this.v2 = v2 || new Vector3();

	}
	getPoint( t, optionalTarget ) {
=======
	this.v0 = v0;
	this.v1 = v1;
	this.v2 = v2;

}

QuadraticBezierCurve3.prototype = Object.create( Curve.prototype );
QuadraticBezierCurve3.prototype.constructor = QuadraticBezierCurve3;

QuadraticBezierCurve3.prototype.isQuadraticBezierCurve3 = true;

QuadraticBezierCurve3.prototype.getPoint = function ( t, optionalTarget = new Vector3() ) {

	const point = optionalTarget;
>>>>>>> 5ad3317b

		const point = optionalTarget || new Vector3();

		const v0 = this.v0, v1 = this.v1, v2 = this.v2;

		point.set(
			QuadraticBezier( t, v0.x, v1.x, v2.x ),
			QuadraticBezier( t, v0.y, v1.y, v2.y ),
			QuadraticBezier( t, v0.z, v1.z, v2.z )
		);

		return point;

	}
	copy( source ) {

		super.copy( source );

		this.v0.copy( source.v0 );
		this.v1.copy( source.v1 );
		this.v2.copy( source.v2 );

		return this;

	}
	toJSON() {

		const data = super.toJSON();

		data.v0 = this.v0.toArray();
		data.v1 = this.v1.toArray();
		data.v2 = this.v2.toArray();

		return data;

	}
	fromJSON( json ) {

		super.fromJSON( json );

		this.v0.fromArray( json.v0 );
		this.v1.fromArray( json.v1 );
		this.v2.fromArray( json.v2 );

		return this;

	}

}

export { QuadraticBezierCurve3 };<|MERGE_RESOLUTION|>--- conflicted
+++ resolved
@@ -2,44 +2,23 @@
 import { QuadraticBezier } from '../core/Interpolations.js';
 import { Vector3 } from '../../math/Vector3.js';
 
-<<<<<<< HEAD
 class QuadraticBezierCurve3 extends Curve {
-=======
-function QuadraticBezierCurve3( v0 = new Vector3(), v1 = new Vector3(), v2 = new Vector3() ) {
->>>>>>> 5ad3317b
 
-	constructor( v0, v1, v2 ) {
+	constructor( v0 = new Vector3(), v1 = new Vector3(), v2 = new Vector3() ) {
 
 		super();
 
-<<<<<<< HEAD
 		this.type = 'QuadraticBezierCurve3';
 		Object.defineProperty( this, 'isQuadraticBezierCurve3', { value: true } );
 
-		this.v0 = v0 || new Vector3();
-		this.v1 = v1 || new Vector3();
-		this.v2 = v2 || new Vector3();
+		this.v0 = v0;
+		this.v1 = v1;
+		this.v2 = v2;
 
 	}
-	getPoint( t, optionalTarget ) {
-=======
-	this.v0 = v0;
-	this.v1 = v1;
-	this.v2 = v2;
+	getPoint( t, optionalTarget = new Vector3() ) {
 
-}
-
-QuadraticBezierCurve3.prototype = Object.create( Curve.prototype );
-QuadraticBezierCurve3.prototype.constructor = QuadraticBezierCurve3;
-
-QuadraticBezierCurve3.prototype.isQuadraticBezierCurve3 = true;
-
-QuadraticBezierCurve3.prototype.getPoint = function ( t, optionalTarget = new Vector3() ) {
-
-	const point = optionalTarget;
->>>>>>> 5ad3317b
-
-		const point = optionalTarget || new Vector3();
+		const point = optionalTarget;
 
 		const v0 = this.v0, v1 = this.v1, v2 = this.v2;
 
