/**
 * @author Kyle-Larson https://github.com/Kyle-Larson
 * @author Takahiro https://github.com/takahirox
 * @author Lewy Blue https://github.com/looeee
 *
 * Loader loads FBX file and generates Group representing FBX scene.
 * Requires FBX file to be >= 7.0 and in ASCII or >= 6400 in Binary format
 * Versions lower than this may load but will probably have errors
 *
 * Needs Support:
 *  Morph normals / blend shape normals
 *  Animation tracks for morph targets
 *
 *	Euler rotation order
 *
 * FBX format references:
 * 	https://wiki.blender.org/index.php/User:Mont29/Foundation/FBX_File_Structure
 * 	http://help.autodesk.com/view/FBX/2017/ENU/?guid=__cpp_ref_index_html (C++ SDK reference)
 *
 * 	Binary format specification:
 *		https://code.blender.org/2013/08/fbx-binary-file-format-specification/
 */


( function () {

	THREE.FBXLoader = function ( manager ) {

		this.manager = ( manager !== undefined ) ? manager : THREE.DefaultLoadingManager;

	};

	Object.assign( THREE.FBXLoader.prototype, {

		load: function ( url, onLoad, onProgress, onError ) {

			var self = this;

			var resourceDirectory = THREE.LoaderUtils.extractUrlBase( url );

			var loader = new THREE.FileLoader( this.manager );
			loader.setResponseType( 'arraybuffer' );
			loader.load( url, function ( buffer ) {

				try {

					var scene = self.parse( buffer, resourceDirectory );
					onLoad( scene );

				} catch ( error ) {

					window.setTimeout( function () {

						if ( onError ) onError( error );

						self.manager.itemError( url );

					}, 0 );

				}

			}, onProgress, onError );

		},

		parse: function ( FBXBuffer, resourceDirectory ) {

			var FBXTree;

			if ( isFbxFormatBinary( FBXBuffer ) ) {

				FBXTree = new BinaryParser().parse( FBXBuffer );

			} else {

				var FBXText = convertArrayBufferToString( FBXBuffer );

				if ( ! isFbxFormatASCII( FBXText ) ) {

					throw new Error( 'THREE.FBXLoader: Unknown format.' );

				}

				if ( getFbxVersion( FBXText ) < 7000 ) {

					throw new Error( 'THREE.FBXLoader: FBX version not supported, FileVersion: ' + getFbxVersion( FBXText ) );

				}

				FBXTree = new TextParser().parse( FBXText );

			}

			// console.log( FBXTree );

			var connections = parseConnections( FBXTree );
			var images = parseImages( FBXTree );
			var textures = parseTextures( FBXTree, new THREE.TextureLoader( this.manager ).setPath( resourceDirectory ), images, connections );
			var materials = parseMaterials( FBXTree, textures, connections );
			var deformers = parseDeformers( FBXTree, connections );
			var geometryMap = parseGeometries( FBXTree, connections, deformers );
			var sceneGraph = parseScene( FBXTree, connections, deformers.skeletons, geometryMap, materials );

			return sceneGraph;

		}

	} );

	// Parses FBXTree.Connections which holds parent-child connections between objects (e.g. material -> texture, model->geometry )
	// and details the connection type
	function parseConnections( FBXTree ) {

		var connectionMap = new Map();

		if ( 'Connections' in FBXTree ) {

			var rawConnections = FBXTree.Connections.connections;

			rawConnections.forEach( function ( rawConnection ) {

				var fromID = rawConnection[ 0 ];
				var toID = rawConnection[ 1 ];
				var relationship = rawConnection[ 2 ];

				if ( ! connectionMap.has( fromID ) ) {

					connectionMap.set( fromID, {
						parents: [],
						children: []
					} );

				}

				var parentRelationship = { ID: toID, relationship: relationship };
				connectionMap.get( fromID ).parents.push( parentRelationship );

				if ( ! connectionMap.has( toID ) ) {

					connectionMap.set( toID, {
						parents: [],
						children: []
					} );

				}

				var childRelationship = { ID: fromID, relationship: relationship };
				connectionMap.get( toID ).children.push( childRelationship );

			} );

		}

		return connectionMap;

	}

	// Parse FBXTree.Objects.Video for embedded image data
	// These images are connected to textures in FBXTree.Objects.Textures
	// via FBXTree.Connections.
	function parseImages( FBXTree ) {

		var images = {};
		var blobs = {};

		if ( 'Video' in FBXTree.Objects ) {

			var videoNodes = FBXTree.Objects.Video;

			for ( var nodeID in videoNodes ) {

				var videoNode = videoNodes[ nodeID ];

				var id = parseInt( nodeID );

				images[ id ] = videoNode.Filename;

				// raw image data is in videoNode.Content
				if ( 'Content' in videoNode ) {

					var arrayBufferContent = ( videoNode.Content instanceof ArrayBuffer ) && ( videoNode.Content.byteLength > 0 );
					var base64Content = ( typeof videoNode.Content === 'string' ) && ( videoNode.Content !== '' );

					if ( arrayBufferContent || base64Content ) {

						var image = parseImage( videoNodes[ nodeID ] );

						blobs[ videoNode.Filename ] = image;

					}

				}

			}

		}

		for ( var id in images ) {

			var filename = images[ id ];

			if ( blobs[ filename ] !== undefined ) images[ id ] = blobs[ filename ];
			else images[ id ] = images[ id ].split( '\\' ).pop();

		}

		return images;

	}

	// Parse embedded image data in FBXTree.Video.Content
	function parseImage( videoNode ) {

		var content = videoNode.Content;
		var fileName = videoNode.RelativeFilename || videoNode.Filename;
		var extension = fileName.slice( fileName.lastIndexOf( '.' ) + 1 ).toLowerCase();

		var type;

		switch ( extension ) {

			case 'bmp':

				type = 'image/bmp';
				break;

			case 'jpg':
			case 'jpeg':

				type = 'image/jpeg';
				break;

			case 'png':

				type = 'image/png';
				break;

			case 'tif':

				type = 'image/tiff';
				break;

 			case 'tga':

				if ( typeof THREE.TGALoader !== 'function' ) {

					console.warn( 'FBXLoader: THREE.TGALoader is required to load TGA textures' );
					return;

				} else {

					if ( THREE.Loader.Handlers.get( '.tga' ) === null ) {

						THREE.Loader.Handlers.add( /\.tga$/i, new THREE.TGALoader() );

					}

					type = 'image/tga';
					break;

				}

			default:

				console.warn( 'FBXLoader: Image type "' + extension + '" is not supported.' );
				return;

		}

		if ( typeof content === 'string' ) { // ASCII format

			return 'data:' + type + ';base64,' + content;

		} else { // Binary Format

			var array = new Uint8Array( content );
			return window.URL.createObjectURL( new Blob( [ array ], { type: type } ) );

		}

	}

	// Parse nodes in FBXTree.Objects.Texture
	// These contain details such as UV scaling, cropping, rotation etc and are connected
	// to images in FBXTree.Objects.Video
	function parseTextures( FBXTree, loader, images, connections ) {

		var textureMap = new Map();

		if ( 'Texture' in FBXTree.Objects ) {

			var textureNodes = FBXTree.Objects.Texture;
			for ( var nodeID in textureNodes ) {

				var texture = parseTexture( textureNodes[ nodeID ], loader, images, connections );
				textureMap.set( parseInt( nodeID ), texture );

			}

		}

		return textureMap;

	}

	// Parse individual node in FBXTree.Objects.Texture
	function parseTexture( textureNode, loader, images, connections ) {

		var texture = loadTexture( textureNode, loader, images, connections );

		texture.ID = textureNode.id;

		texture.name = textureNode.attrName;

		var wrapModeU = textureNode.WrapModeU;
		var wrapModeV = textureNode.WrapModeV;

		var valueU = wrapModeU !== undefined ? wrapModeU.value : 0;
		var valueV = wrapModeV !== undefined ? wrapModeV.value : 0;

		// http://download.autodesk.com/us/fbx/SDKdocs/FBX_SDK_Help/files/fbxsdkref/class_k_fbx_texture.html#889640e63e2e681259ea81061b85143a
		// 0: repeat(default), 1: clamp

		texture.wrapS = valueU === 0 ? THREE.RepeatWrapping : THREE.ClampToEdgeWrapping;
		texture.wrapT = valueV === 0 ? THREE.RepeatWrapping : THREE.ClampToEdgeWrapping;

		if ( 'Scaling' in textureNode ) {

			var values = textureNode.Scaling.value;

			texture.repeat.x = values[ 0 ];
			texture.repeat.y = values[ 1 ];

		}

		return texture;

	}

	// load a texture specified as a blob or data URI, or via an external URL using THREE.TextureLoader
	function loadTexture( textureNode, loader, images, connections ) {

		var fileName;

		var currentPath = loader.path;

		var children = connections.get( textureNode.id ).children;

		if ( children !== undefined && children.length > 0 && images[ children[ 0 ].ID ] !== undefined ) {

			fileName = images[ children[ 0 ].ID ];

			if ( fileName.indexOf( 'blob:' ) === 0 || fileName.indexOf( 'data:' ) === 0 ) {

				loader.setPath( undefined );

			}

		}

		var texture;

		if ( textureNode.FileName.slice( -3 ).toLowerCase() === 'tga' ) {

 			texture = THREE.Loader.Handlers.get( '.tga' ).load( fileName );

 		} else {

 			texture = loader.load( fileName );

 		}

		loader.setPath( currentPath );

		return texture;

	}

	// Parse nodes in FBXTree.Objects.Material
	function parseMaterials( FBXTree, textureMap, connections ) {

		var materialMap = new Map();

		if ( 'Material' in FBXTree.Objects ) {

			var materialNodes = FBXTree.Objects.Material;

			for ( var nodeID in materialNodes ) {

				var material = parseMaterial( FBXTree, materialNodes[ nodeID ], textureMap, connections );

				if ( material !== null ) materialMap.set( parseInt( nodeID ), material );

			}

		}

		return materialMap;

	}

	// Parse single node in FBXTree.Objects.Material
	// Materials are connected to texture maps in FBXTree.Objects.Textures
	// FBX format currently only supports Lambert and Phong shading models
	function parseMaterial( FBXTree, materialNode, textureMap, connections ) {

		var ID = materialNode.id;
		var name = materialNode.attrName;
		var type = materialNode.ShadingModel;

		//Case where FBX wraps shading model in property object.
		if ( typeof type === 'object' ) {

			type = type.value;

		}

		// Ignore unused materials which don't have any connections.
		if ( ! connections.has( ID ) ) return null;

		var parameters = parseParameters( FBXTree, materialNode, textureMap, ID, connections );

		var material;

		switch ( type.toLowerCase() ) {

			case 'phong':
				material = new THREE.MeshPhongMaterial();
				break;
			case 'lambert':
				material = new THREE.MeshLambertMaterial();
				break;
			default:
				console.warn( 'THREE.FBXLoader: unknown material type "%s". Defaulting to MeshPhongMaterial.', type );
				material = new THREE.MeshPhongMaterial( { color: 0x3300ff } );
				break;

		}

		material.setValues( parameters );
		material.name = name;

		return material;

	}

	// Parse FBX material and return parameters suitable for a three.js material
	// Also parse the texture map and return any textures associated with the material
	function parseParameters( FBXTree, properties, textureMap, ID, connections ) {

		var parameters = {};

		if ( properties.BumpFactor ) {

			parameters.bumpScale = properties.BumpFactor.value;

		}
		if ( properties.Diffuse ) {

			parameters.color = new THREE.Color().fromArray( properties.Diffuse.value );

		} else if ( properties.DiffuseColor && properties.DiffuseColor.type === 'Color' ) {

			// The blender exporter exports diffuse here instead of in properties.Diffuse
			parameters.color = new THREE.Color().fromArray( properties.DiffuseColor.value );

		}
		if ( properties.DisplacementFactor ) {

			parameters.displacementScale = properties.DisplacementFactor.value;

		}
		if ( properties.Emissive ) {

			parameters.emissive = new THREE.Color().fromArray( properties.Emissive.value );

		} else if ( properties.EmissiveColor && properties.EmissiveColor.type === 'Color' ) {

			// The blender exporter exports emissive color here instead of in properties.Emissive
			parameters.emissive = new THREE.Color().fromArray( properties.EmissiveColor.value );

		}
		if ( properties.EmissiveFactor ) {

			parameters.emissiveIntensity = parseFloat( properties.EmissiveFactor.value );

		}
		if ( properties.Opacity ) {

			parameters.opacity = parseFloat( properties.Opacity.value );

		}
		if ( parameters.opacity < 1.0 ) {

			parameters.transparent = true;

		}
		if ( properties.ReflectionFactor ) {

			parameters.reflectivity = properties.ReflectionFactor.value;

		}
		if ( properties.Shininess ) {

			parameters.shininess = properties.Shininess.value;

		}
		if ( properties.Specular ) {

			parameters.specular = new THREE.Color().fromArray( properties.Specular.value );

		} else if ( properties.SpecularColor && properties.SpecularColor.type === 'Color' ) {

			// The blender exporter exports specular color here instead of in properties.Specular
			parameters.specular = new THREE.Color().fromArray( properties.SpecularColor.value );

		}

		connections.get( ID ).children.forEach( function ( child ) {

			var type = child.relationship;

			switch ( type ) {

				case 'Bump':
					parameters.bumpMap = textureMap.get( child.ID );
					break;

				case 'DiffuseColor':
					parameters.map = getTexture( FBXTree, textureMap, child.ID, connections );
					break;

				case 'DisplacementColor':
					parameters.displacementMap = getTexture( FBXTree, textureMap, child.ID, connections );
					break;


				case 'EmissiveColor':
					parameters.emissiveMap = getTexture( FBXTree, textureMap, child.ID, connections );
					break;

				case 'NormalMap':
					parameters.normalMap = getTexture( FBXTree, textureMap, child.ID, connections );
					break;

				case 'ReflectionColor':
					parameters.envMap = getTexture( FBXTree, textureMap, child.ID, connections );
					parameters.envMap.mapping = THREE.EquirectangularReflectionMapping;
					break;

				case 'SpecularColor':
					parameters.specularMap = getTexture( FBXTree, textureMap, child.ID, connections );
					break;

				case 'TransparentColor':
					parameters.alphaMap = getTexture( FBXTree, textureMap, child.ID, connections );
					parameters.transparent = true;
					break;

				case 'AmbientColor':
				case 'ShininessExponent': // AKA glossiness map
				case 'SpecularFactor': // AKA specularLevel
				case 'VectorDisplacementColor': // NOTE: Seems to be a copy of DisplacementColor
				default:
					console.warn( 'THREE.FBXLoader: %s map is not supported in three.js, skipping texture.', type );
					break;

			}

		} );

		return parameters;

	}

	// get a texture from the textureMap for use by a material.
	function getTexture( FBXTree, textureMap, id, connections ) {

		// if the texture is a layered texture, just use the first layer and issue a warning
		if ( 'LayeredTexture' in FBXTree.Objects && id in FBXTree.Objects.LayeredTexture ) {

			console.warn( 'THREE.FBXLoader: layered textures are not supported in three.js. Discarding all but first layer.' );
			id = connections.get( id ).children[ 0 ].ID;

		}

		return textureMap.get( id );

	}

	// Parse nodes in FBXTree.Objects.Deformer
	// Deformer node can contain skinning or Vertex Cache animation data, however only skinning is supported here
	// Generates map of Skeleton-like objects for use later when generating and binding skeletons.
	function parseDeformers( FBXTree, connections ) {

		var skeletons = {};
		var morphTargets = {};

		if ( 'Deformer' in FBXTree.Objects ) {

			var DeformerNodes = FBXTree.Objects.Deformer;

			for ( var nodeID in DeformerNodes ) {

				var deformerNode = DeformerNodes[ nodeID ];

				var relationships = connections.get( parseInt( nodeID ) );

				if ( deformerNode.attrType === 'Skin' ) {

					var skeleton = parseSkeleton( relationships, DeformerNodes );
					skeleton.ID = nodeID;

					if ( relationships.parents.length > 1 ) console.warn( 'THREE.FBXLoader: skeleton attached to more than one geometry is not supported.' );
					skeleton.geometryID = relationships.parents[ 0 ].ID;

					skeletons[ nodeID ] = skeleton;

				} else if ( deformerNode.attrType === 'BlendShape' ) {

					var morphTarget = {
						id: nodeID,
					};

					morphTarget.rawTargets = parseMorphTargets( relationships, deformerNode, DeformerNodes, connections, FBXTree );
					morphTarget.id = nodeID;

					if ( relationships.parents.length > 1 ) console.warn( 'THREE.FBXLoader: morph target attached to more than one geometry is not supported.' );
					morphTarget.parentGeoID = relationships.parents[ 0 ].ID;

					morphTargets[ nodeID ] = morphTarget;

				}

			}

		}

		return {

			skeletons: skeletons,
			morphTargets: morphTargets,

		};

	}

	// Parse single nodes in FBXTree.Objects.Deformer
	// The top level skeleton node has type 'Skin' and sub nodes have type 'Cluster'
	// Each skin node represents a skeleton and each cluster node represents a bone
	function parseSkeleton( connections, deformerNodes ) {

		var rawBones = [];

		connections.children.forEach( function ( child ) {

			var boneNode = deformerNodes[ child.ID ];

			if ( boneNode.attrType !== 'Cluster' ) return;

			var rawBone = {

				ID: child.ID,
				indices: [],
				weights: [],
				transform: new THREE.Matrix4().fromArray( boneNode.Transform.a ),
				transformLink: new THREE.Matrix4().fromArray( boneNode.TransformLink.a ),
				linkMode: boneNode.Mode,

			};

			if ( 'Indexes' in boneNode ) {

				rawBone.indices = boneNode.Indexes.a;
				rawBone.weights = boneNode.Weights.a;

			}

			rawBones.push( rawBone );

		} );

		return {

			rawBones: rawBones,
			bones: []

		};

	}

	// The top level morph deformer node has type "BlendShape" and sub nodes have type "BlendShapeChannel"
	function parseMorphTargets( relationships, deformerNode, deformerNodes, connections ) {

		var rawMorphTargets = [];

		for ( var i = 0; i < relationships.children.length; i ++ ) {

			if ( i === 8 ) {

				console.warn( 'FBXLoader: maximum of 8 morph targets supported. Ignoring additional targets.' );

				break;

			}

			var child = relationships.children[ i ];

			var morphTargetNode = deformerNodes[ child.ID ];

			var rawMorphTarget = {

				name: morphTargetNode.attrName,
				initialWeight: morphTargetNode.DeformPercent,
				id: morphTargetNode.id,
				fullWeights: morphTargetNode.FullWeights.a

			};

			if ( morphTargetNode.attrType !== 'BlendShapeChannel' ) return;

			var targetRelationships = connections.get( parseInt( child.ID ) );

			targetRelationships.children.forEach( function ( child ) {

				if ( child.relationship === 'DeformPercent' ) {

					// TODO: animation of morph targets is currently unsupported
					rawMorphTarget.weightCurveID = child.ID;
					// weightCurve = FBXTree.Objects.AnimationCurveNode[ weightCurveID ];

				} else {

					rawMorphTarget.geoID = child.ID;
					// morphGeo = FBXTree.Objects.Geometry[ geoID ];

				}

			} );

			rawMorphTargets.push( rawMorphTarget );

		}

		return rawMorphTargets;

	}

	// Parse nodes in FBXTree.Objects.Geometry
	function parseGeometries( FBXTree, connections, deformers ) {

		var geometryMap = new Map();

		if ( 'Geometry' in FBXTree.Objects ) {

			var geoNodes = FBXTree.Objects.Geometry;

			for ( var nodeID in geoNodes ) {

				var relationships = connections.get( parseInt( nodeID ) );
				var geo = parseGeometry( FBXTree, relationships, geoNodes[ nodeID ], deformers );

				geometryMap.set( parseInt( nodeID ), geo );

			}

		}

		return geometryMap;

	}

	// Parse single node in FBXTree.Objects.Geometry
	function parseGeometry( FBXTree, relationships, geoNode, deformers ) {

		switch ( geoNode.attrType ) {

			case 'Mesh':
				return parseMeshGeometry( FBXTree, relationships, geoNode, deformers );
				break;

			case 'NurbsCurve':
				return parseNurbsGeometry( geoNode );
				break;

		}

	}

	// Parse single node mesh geometry in FBXTree.Objects.Geometry
	function parseMeshGeometry( FBXTree, relationships, geoNode, deformers ) {

		var skeletons = deformers.skeletons;
		var morphTargets = deformers.morphTargets;

		var modelNodes = relationships.parents.map( function ( parent ) {

			return FBXTree.Objects.Model[ parent.ID ];

		} );

		// don't create geometry if it is not associated with any models
		if ( modelNodes.length === 0 ) return;

		var skeleton = relationships.children.reduce( function ( skeleton, child ) {

			if ( skeletons[ child.ID ] !== undefined ) skeleton = skeletons[ child.ID ];

			return skeleton;

		}, null );

		var morphTarget = relationships.children.reduce( function ( morphTarget, child ) {

			if ( morphTargets[ child.ID ] !== undefined ) morphTarget = morphTargets[ child.ID ];

			return morphTarget;

		}, null );

		var preTransform = new THREE.Matrix4();

		// TODO: if there is more than one model associated with the geometry, AND the models have
		// different geometric transforms, then this will cause problems
		// if ( modelNodes.length > 1 ) { }

		// For now just assume one model and get the preRotations from that
		var modelNode = modelNodes[ 0 ];

		if ( 'GeometricRotation' in modelNode ) {

			var array = modelNode.GeometricRotation.value.map( THREE.Math.degToRad );
			array[ 3 ] = 'ZYX';

			preTransform.makeRotationFromEuler( new THREE.Euler().fromArray( array ) );

		}

		if ( 'GeometricTranslation' in modelNode ) {

			preTransform.setPosition( new THREE.Vector3().fromArray( modelNode.GeometricTranslation.value ) );

		}

		if ( 'GeometricScaling' in modelNode ) {

			preTransform.scale( new THREE.Vector3().fromArray( modelNode.GeometricScaling.value ) );

		}

		return genGeometry( FBXTree, geoNode, skeleton, morphTarget, preTransform );

	}

	// Generate a THREE.BufferGeometry from a node in FBXTree.Objects.Geometry
	function genGeometry( FBXTree, geoNode, skeleton, morphTarget, preTransform ) {

		var geo = new THREE.BufferGeometry();
		if ( geoNode.attrName ) geo.name = geoNode.attrName;

		var geoInfo = getGeoInfo( geoNode, skeleton );

		var buffers = genBuffers( geoInfo );

		var positionAttribute = new THREE.Float32BufferAttribute( buffers.vertex, 3 );

		preTransform.applyToBufferAttribute( positionAttribute );

		geo.addAttribute( 'position', positionAttribute );

		if ( buffers.colors.length > 0 ) {

			geo.addAttribute( 'color', new THREE.Float32BufferAttribute( buffers.colors, 3 ) );

		}

		if ( skeleton ) {

			geo.addAttribute( 'skinIndex', new THREE.Uint16BufferAttribute( buffers.weightsIndices, 4 ) );

			geo.addAttribute( 'skinWeight', new THREE.Float32BufferAttribute( buffers.vertexWeights, 4 ) );

			// used later to bind the skeleton to the model
			geo.FBX_Deformer = skeleton;

		}

		if ( buffers.normal.length > 0 ) {

			var normalAttribute = new THREE.Float32BufferAttribute( buffers.normal, 3 );

			var normalMatrix = new THREE.Matrix3().getNormalMatrix( preTransform );
			normalMatrix.applyToBufferAttribute( normalAttribute );

			geo.addAttribute( 'normal', normalAttribute );

		}

		buffers.uvs.forEach( function ( uvBuffer, i ) {

			// subsequent uv buffers are called 'uv1', 'uv2', ...
			var name = 'uv' + ( i + 1 ).toString();

			// the first uv buffer is just called 'uv'
			if ( i === 0 ) {

				name = 'uv';

			}

			geo.addAttribute( name, new THREE.Float32BufferAttribute( buffers.uvs[ i ], 2 ) );

		} );

		if ( geoInfo.material && geoInfo.material.mappingType !== 'AllSame' ) {

			// Convert the material indices of each vertex into rendering groups on the geometry.
			var prevMaterialIndex = buffers.materialIndex[ 0 ];
			var startIndex = 0;

			buffers.materialIndex.forEach( function ( currentIndex, i ) {

				if ( currentIndex !== prevMaterialIndex ) {

					geo.addGroup( startIndex, i - startIndex, prevMaterialIndex );

					prevMaterialIndex = currentIndex;
					startIndex = i;

				}

			} );

			// the loop above doesn't add the last group, do that here.
			if ( geo.groups.length > 0 ) {

				var lastGroup = geo.groups[ geo.groups.length - 1 ];
				var lastIndex = lastGroup.start + lastGroup.count;

				if ( lastIndex !== buffers.materialIndex.length ) {

					geo.addGroup( lastIndex, buffers.materialIndex.length - lastIndex, prevMaterialIndex );

				}

			}

			// case where there are multiple materials but the whole geometry is only
			// using one of them
			if ( geo.groups.length === 0 ) {

				geo.addGroup( 0, buffers.materialIndex.length, buffers.materialIndex[ 0 ] );

			}

		}

		addMorphTargets( FBXTree, geo, geoNode, morphTarget, preTransform );

		return geo;

	}

	function getGeoInfo( geoNode, skeleton ) {

		var geoInfo = {};

		geoInfo.vertexPositions = ( geoNode.Vertices !== undefined ) ? geoNode.Vertices.a : [];
		geoInfo.vertexIndices = ( geoNode.PolygonVertexIndex !== undefined ) ? geoNode.PolygonVertexIndex.a : [];

		if ( geoNode.LayerElementColor ) {

			geoInfo.color = getColors( geoNode.LayerElementColor[ 0 ] );

		}

		if ( geoNode.LayerElementMaterial ) {

			geoInfo.material = getMaterials( geoNode.LayerElementMaterial[ 0 ] );

		}

		if ( geoNode.LayerElementNormal ) {

			geoInfo.normal = getNormals( geoNode.LayerElementNormal[ 0 ] );

		}

		if ( geoNode.LayerElementUV ) {

			geoInfo.uv = [];

			var i = 0;
			while ( geoNode.LayerElementUV[ i ] ) {

				geoInfo.uv.push( getUVs( geoNode.LayerElementUV[ i ] ) );
				i ++;

			}

		}

		geoInfo.weightTable = {};

		if ( skeleton !== null ) {

			geoInfo.skeleton = skeleton;

			skeleton.rawBones.forEach( function ( rawBone, i ) {

				// loop over the bone's vertex indices and weights
				rawBone.indices.forEach( function ( index, j ) {

					if ( geoInfo.weightTable[ index ] === undefined ) geoInfo.weightTable[ index ] = [];

					geoInfo.weightTable[ index ].push( {

						id: i,
						weight: rawBone.weights[ j ],

					} );

				} );

			} );

		}

		return geoInfo;

	}

	function genBuffers( geoInfo ) {

		var buffers = {
			vertex: [],
			normal: [],
			colors: [],
			uvs: [],
			materialIndex: [],
			vertexWeights: [],
			weightsIndices: [],
		};

		var polygonIndex = 0;
		var faceLength = 0;
		var displayedWeightsWarning = false;

		// these will hold data for a single face
		var facePositionIndexes = [];
		var faceNormals = [];
		var faceColors = [];
		var faceUVs = [];
		var faceWeights = [];
		var faceWeightIndices = [];

		geoInfo.vertexIndices.forEach( function ( vertexIndex, polygonVertexIndex ) {

			var endOfFace = false;

			// Face index and vertex index arrays are combined in a single array
			// A cube with quad faces looks like this:
			// PolygonVertexIndex: *24 {
			//  a: 0, 1, 3, -3, 2, 3, 5, -5, 4, 5, 7, -7, 6, 7, 1, -1, 1, 7, 5, -4, 6, 0, 2, -5
			//  }
			// Negative numbers mark the end of a face - first face here is 0, 1, 3, -3
			// to find index of last vertex bit shift the index: ^ - 1
			if ( vertexIndex < 0 ) {

				vertexIndex = vertexIndex ^ - 1; // equivalent to ( x * -1 ) - 1
				endOfFace = true;

			}

			var weightIndices = [];
			var weights = [];

			facePositionIndexes.push( vertexIndex * 3, vertexIndex * 3 + 1, vertexIndex * 3 + 2 );

			if ( geoInfo.color ) {

				var data = getData( polygonVertexIndex, polygonIndex, vertexIndex, geoInfo.color );

				faceColors.push( data[ 0 ], data[ 1 ], data[ 2 ] );

			}

			if ( geoInfo.skeleton ) {

				if ( geoInfo.weightTable[ vertexIndex ] !== undefined ) {

					geoInfo.weightTable[ vertexIndex ].forEach( function ( wt ) {

						weights.push( wt.weight );
						weightIndices.push( wt.id );

					} );


				}

				if ( weights.length > 4 ) {

					if ( ! displayedWeightsWarning ) {

						console.warn( 'THREE.FBXLoader: Vertex has more than 4 skinning weights assigned to vertex. Deleting additional weights.' );
						displayedWeightsWarning = true;

					}

					var wIndex = [ 0, 0, 0, 0 ];
					var Weight = [ 0, 0, 0, 0 ];

					weights.forEach( function ( weight, weightIndex ) {

						var currentWeight = weight;
						var currentIndex = weightIndices[ weightIndex ];

						Weight.forEach( function ( comparedWeight, comparedWeightIndex, comparedWeightArray ) {

							if ( currentWeight > comparedWeight ) {

								comparedWeightArray[ comparedWeightIndex ] = currentWeight;
								currentWeight = comparedWeight;

								var tmp = wIndex[ comparedWeightIndex ];
								wIndex[ comparedWeightIndex ] = currentIndex;
								currentIndex = tmp;

							}

						} );

					} );

					weightIndices = wIndex;
					weights = Weight;

				}

				// if the weight array is shorter than 4 pad with 0s
				while ( weights.length < 4 ) {

					weights.push( 0 );
					weightIndices.push( 0 );

				}

				for ( var i = 0; i < 4; ++ i ) {

					faceWeights.push( weights[ i ] );
					faceWeightIndices.push( weightIndices[ i ] );

				}

			}

			if ( geoInfo.normal ) {

				var data = getData( polygonVertexIndex, polygonIndex, vertexIndex, geoInfo.normal );

				faceNormals.push( data[ 0 ], data[ 1 ], data[ 2 ] );

			}

			if ( geoInfo.material && geoInfo.material.mappingType !== 'AllSame' ) {

				var materialIndex = getData( polygonVertexIndex, polygonIndex, vertexIndex, geoInfo.material )[ 0 ];

			}

			if ( geoInfo.uv ) {

				geoInfo.uv.forEach( function ( uv, i ) {

					var data = getData( polygonVertexIndex, polygonIndex, vertexIndex, uv );

					if ( faceUVs[ i ] === undefined ) {

						faceUVs[ i ] = [];

					}

					faceUVs[ i ].push( data[ 0 ] );
					faceUVs[ i ].push( data[ 1 ] );

				} );

			}

			faceLength ++;

			if ( endOfFace ) {

				genFace( buffers, geoInfo, facePositionIndexes, materialIndex, faceNormals, faceColors, faceUVs, faceWeights, faceWeightIndices, faceLength );

				polygonIndex ++;
				faceLength = 0;

				// reset arrays for the next face
				facePositionIndexes = [];
				faceNormals = [];
				faceColors = [];
				faceUVs = [];
				faceWeights = [];
				faceWeightIndices = [];

			}

		} );

		return buffers;

	}

	// Generate data for a single face in a geometry. If the face is a quad then split it into 2 tris
	function genFace( buffers, geoInfo, facePositionIndexes, materialIndex, faceNormals, faceColors, faceUVs, faceWeights, faceWeightIndices, faceLength ) {

		for ( var i = 2; i < faceLength; i ++ ) {

			buffers.vertex.push( geoInfo.vertexPositions[ facePositionIndexes[ 0 ] ] );
			buffers.vertex.push( geoInfo.vertexPositions[ facePositionIndexes[ 1 ] ] );
			buffers.vertex.push( geoInfo.vertexPositions[ facePositionIndexes[ 2 ] ] );

			buffers.vertex.push( geoInfo.vertexPositions[ facePositionIndexes[ ( i - 1 ) * 3 ] ] );
			buffers.vertex.push( geoInfo.vertexPositions[ facePositionIndexes[ ( i - 1 ) * 3 + 1 ] ] );
			buffers.vertex.push( geoInfo.vertexPositions[ facePositionIndexes[ ( i - 1 ) * 3 + 2 ] ] );

			buffers.vertex.push( geoInfo.vertexPositions[ facePositionIndexes[ i * 3 ] ] );
			buffers.vertex.push( geoInfo.vertexPositions[ facePositionIndexes[ i * 3 + 1 ] ] );
			buffers.vertex.push( geoInfo.vertexPositions[ facePositionIndexes[ i * 3 + 2 ] ] );

			if ( geoInfo.skeleton ) {

				buffers.vertexWeights.push( faceWeights[ 0 ] );
				buffers.vertexWeights.push( faceWeights[ 1 ] );
				buffers.vertexWeights.push( faceWeights[ 2 ] );
				buffers.vertexWeights.push( faceWeights[ 3 ] );

				buffers.vertexWeights.push( faceWeights[ ( i - 1 ) * 4 ] );
				buffers.vertexWeights.push( faceWeights[ ( i - 1 ) * 4 + 1 ] );
				buffers.vertexWeights.push( faceWeights[ ( i - 1 ) * 4 + 2 ] );
				buffers.vertexWeights.push( faceWeights[ ( i - 1 ) * 4 + 3 ] );

				buffers.vertexWeights.push( faceWeights[ i * 4 ] );
				buffers.vertexWeights.push( faceWeights[ i * 4 + 1 ] );
				buffers.vertexWeights.push( faceWeights[ i * 4 + 2 ] );
				buffers.vertexWeights.push( faceWeights[ i * 4 + 3 ] );

				buffers.weightsIndices.push( faceWeightIndices[ 0 ] );
				buffers.weightsIndices.push( faceWeightIndices[ 1 ] );
				buffers.weightsIndices.push( faceWeightIndices[ 2 ] );
				buffers.weightsIndices.push( faceWeightIndices[ 3 ] );

				buffers.weightsIndices.push( faceWeightIndices[ ( i - 1 ) * 4 ] );
				buffers.weightsIndices.push( faceWeightIndices[ ( i - 1 ) * 4 + 1 ] );
				buffers.weightsIndices.push( faceWeightIndices[ ( i - 1 ) * 4 + 2 ] );
				buffers.weightsIndices.push( faceWeightIndices[ ( i - 1 ) * 4 + 3 ] );

				buffers.weightsIndices.push( faceWeightIndices[ i * 4 ] );
				buffers.weightsIndices.push( faceWeightIndices[ i * 4 + 1 ] );
				buffers.weightsIndices.push( faceWeightIndices[ i * 4 + 2 ] );
				buffers.weightsIndices.push( faceWeightIndices[ i * 4 + 3 ] );

			}

			if ( geoInfo.color ) {

				buffers.colors.push( faceColors[ 0 ] );
				buffers.colors.push( faceColors[ 1 ] );
				buffers.colors.push( faceColors[ 2 ] );

				buffers.colors.push( faceColors[ ( i - 1 ) * 3 ] );
				buffers.colors.push( faceColors[ ( i - 1 ) * 3 + 1 ] );
				buffers.colors.push( faceColors[ ( i - 1 ) * 3 + 2 ] );

				buffers.colors.push( faceColors[ i * 3 ] );
				buffers.colors.push( faceColors[ i * 3 + 1 ] );
				buffers.colors.push( faceColors[ i * 3 + 2 ] );

			}

			if ( geoInfo.material && geoInfo.material.mappingType !== 'AllSame' ) {

				buffers.materialIndex.push( materialIndex );
				buffers.materialIndex.push( materialIndex );
				buffers.materialIndex.push( materialIndex );

			}

			if ( geoInfo.normal ) {

				buffers.normal.push( faceNormals[ 0 ] );
				buffers.normal.push( faceNormals[ 1 ] );
				buffers.normal.push( faceNormals[ 2 ] );

				buffers.normal.push( faceNormals[ ( i - 1 ) * 3 ] );
				buffers.normal.push( faceNormals[ ( i - 1 ) * 3 + 1 ] );
				buffers.normal.push( faceNormals[ ( i - 1 ) * 3 + 2 ] );

				buffers.normal.push( faceNormals[ i * 3 ] );
				buffers.normal.push( faceNormals[ i * 3 + 1 ] );
				buffers.normal.push( faceNormals[ i * 3 + 2 ] );

			}

			if ( geoInfo.uv ) {

				geoInfo.uv.forEach( function ( uv, j ) {

					if ( buffers.uvs[ j ] === undefined ) buffers.uvs[ j ] = [];

					buffers.uvs[ j ].push( faceUVs[ j ][ 0 ] );
					buffers.uvs[ j ].push( faceUVs[ j ][ 1 ] );

					buffers.uvs[ j ].push( faceUVs[ j ][ ( i - 1 ) * 2 ] );
					buffers.uvs[ j ].push( faceUVs[ j ][ ( i - 1 ) * 2 + 1 ] );

					buffers.uvs[ j ].push( faceUVs[ j ][ i * 2 ] );
					buffers.uvs[ j ].push( faceUVs[ j ][ i * 2 + 1 ] );

				} );

			}

		}

	}

	function addMorphTargets( FBXTree, parentGeo, parentGeoNode, morphTarget, preTransform ) {

		if ( morphTarget === null ) return;

		parentGeo.morphAttributes.position = [];
		parentGeo.morphAttributes.normal = [];

		morphTarget.rawTargets.forEach( function ( rawTarget ) {

			var morphGeoNode = FBXTree.Objects.Geometry[ rawTarget.geoID ];

			if ( morphGeoNode !== undefined ) {

				genMorphGeometry( parentGeo, parentGeoNode, morphGeoNode, preTransform );

			}

		} );

	}

	// a morph geometry node is similar to a standard  node, and the node is also contained
	// in FBXTree.Objects.Geometry, however it can only have attributes for position, normal
	// and a special attribute Index defining which vertices of the original geometry are affected
	// Normal and position attributes only have data for the vertices that are affected by the morph
	function genMorphGeometry( parentGeo, parentGeoNode, morphGeoNode, preTransform ) {

		var morphGeo = new THREE.BufferGeometry();
		if ( morphGeoNode.attrName ) morphGeo.name = morphGeoNode.attrName;

		var vertexIndices = ( parentGeoNode.PolygonVertexIndex !== undefined ) ? parentGeoNode.PolygonVertexIndex.a : [];

		// make a copy of the parent's vertex positions
		var vertexPositions = ( parentGeoNode.Vertices !== undefined ) ? parentGeoNode.Vertices.a.slice() : [];

		var morphPositions = ( morphGeoNode.Vertices !== undefined ) ? morphGeoNode.Vertices.a : [];
		var indices = ( morphGeoNode.Indexes !== undefined ) ? morphGeoNode.Indexes.a : [];

		for ( var i = 0; i < indices.length; i ++ ) {

			var morphIndex = indices[ i ] * 3;

			// FBX format uses blend shapes rather than morph targets. This can be converted
			// by additively combining the blend shape positions with the original geometry's positions
			vertexPositions[ morphIndex ] += morphPositions[ i * 3 ];
			vertexPositions[ morphIndex + 1 ] += morphPositions[ i * 3 + 1 ];
			vertexPositions[ morphIndex + 2 ] += morphPositions[ i * 3 + 2 ];

		}

		// TODO: add morph normal support
		var morphGeoInfo = {
			vertexIndices: vertexIndices,
			vertexPositions: vertexPositions,
		};

		var morphBuffers = genBuffers( morphGeoInfo );

		var positionAttribute = new THREE.Float32BufferAttribute( morphBuffers.vertex, 3 );
		positionAttribute.name = morphGeoNode.attrName;

		preTransform.applyToBufferAttribute( positionAttribute );

		parentGeo.morphAttributes.position.push( positionAttribute );

	}

	// Parse normal from FBXTree.Objects.Geometry.LayerElementNormal if it exists
	function getNormals( NormalNode ) {

		var mappingType = NormalNode.MappingInformationType;
		var referenceType = NormalNode.ReferenceInformationType;
		var buffer = NormalNode.Normals.a;
		var indexBuffer = [];
		if ( referenceType === 'IndexToDirect' ) {

			if ( 'NormalIndex' in NormalNode ) {

				indexBuffer = NormalNode.NormalIndex.a;

			} else if ( 'NormalsIndex' in NormalNode ) {

				indexBuffer = NormalNode.NormalsIndex.a;

			}

		}

		return {
			dataSize: 3,
			buffer: buffer,
			indices: indexBuffer,
			mappingType: mappingType,
			referenceType: referenceType
		};

	}

	// Parse UVs from FBXTree.Objects.Geometry.LayerElementUV if it exists
	function getUVs( UVNode ) {

		var mappingType = UVNode.MappingInformationType;
		var referenceType = UVNode.ReferenceInformationType;
		var buffer = UVNode.UV.a;
		var indexBuffer = [];
		if ( referenceType === 'IndexToDirect' ) {

			indexBuffer = UVNode.UVIndex.a;

		}

		return {
			dataSize: 2,
			buffer: buffer,
			indices: indexBuffer,
			mappingType: mappingType,
			referenceType: referenceType
		};

	}

	// Parse Vertex Colors from FBXTree.Objects.Geometry.LayerElementColor if it exists
	function getColors( ColorNode ) {

		var mappingType = ColorNode.MappingInformationType;
		var referenceType = ColorNode.ReferenceInformationType;
		var buffer = ColorNode.Colors.a;
		var indexBuffer = [];
		if ( referenceType === 'IndexToDirect' ) {

			indexBuffer = ColorNode.ColorIndex.a;

		}

		return {
			dataSize: 4,
			buffer: buffer,
			indices: indexBuffer,
			mappingType: mappingType,
			referenceType: referenceType
		};

	}

	// Parse mapping and material data in FBXTree.Objects.Geometry.LayerElementMaterial if it exists
	function getMaterials( MaterialNode ) {

		var mappingType = MaterialNode.MappingInformationType;
		var referenceType = MaterialNode.ReferenceInformationType;

		if ( mappingType === 'NoMappingInformation' ) {

			return {
				dataSize: 1,
				buffer: [ 0 ],
				indices: [ 0 ],
				mappingType: 'AllSame',
				referenceType: referenceType
			};

		}

		var materialIndexBuffer = MaterialNode.Materials.a;

		// Since materials are stored as indices, there's a bit of a mismatch between FBX and what
		// we expect.So we create an intermediate buffer that points to the index in the buffer,
		// for conforming with the other functions we've written for other data.
		var materialIndices = [];

		for ( var i = 0; i < materialIndexBuffer.length; ++ i ) {

			materialIndices.push( i );

		}

		return {
			dataSize: 1,
			buffer: materialIndexBuffer,
			indices: materialIndices,
			mappingType: mappingType,
			referenceType: referenceType
		};

	}

	var dataArray = [];

	function getData( polygonVertexIndex, polygonIndex, vertexIndex, infoObject ) {

		var index;

		switch ( infoObject.mappingType ) {

			case 'ByPolygonVertex' :
				index = polygonVertexIndex;
				break;
			case 'ByPolygon' :
				index = polygonIndex;
				break;
			case 'ByVertice' :
				index = vertexIndex;
				break;
			case 'AllSame' :
				index = infoObject.indices[ 0 ];
				break;
			default :
				console.warn( 'THREE.FBXLoader: unknown attribute mapping type ' + infoObject.mappingType );

		}

		if ( infoObject.referenceType === 'IndexToDirect' ) index = infoObject.indices[ index ];

		var from = index * infoObject.dataSize;
		var to = from + infoObject.dataSize;

		return slice( dataArray, infoObject.buffer, from, to );

	}

	// Generate a NurbGeometry from a node in FBXTree.Objects.Geometry
	function parseNurbsGeometry( geoNode ) {

		if ( THREE.NURBSCurve === undefined ) {

			console.error( 'THREE.FBXLoader: The loader relies on THREE.NURBSCurve for any nurbs present in the model. Nurbs will show up as empty geometry.' );
			return new THREE.BufferGeometry();

		}

		var order = parseInt( geoNode.Order );

		if ( isNaN( order ) ) {

			console.error( 'THREE.FBXLoader: Invalid Order %s given for geometry ID: %s', geoNode.Order, geoNode.id );
			return new THREE.BufferGeometry();

		}

		var degree = order - 1;

		var knots = geoNode.KnotVector.a;
		var controlPoints = [];
		var pointsValues = geoNode.Points.a;

		for ( var i = 0, l = pointsValues.length; i < l; i += 4 ) {

			controlPoints.push( new THREE.Vector4().fromArray( pointsValues, i ) );

		}

		var startKnot, endKnot;

		if ( geoNode.Form === 'Closed' ) {

			controlPoints.push( controlPoints[ 0 ] );

		} else if ( geoNode.Form === 'Periodic' ) {

			startKnot = degree;
			endKnot = knots.length - 1 - startKnot;

			for ( var i = 0; i < degree; ++ i ) {

				controlPoints.push( controlPoints[ i ] );

			}

		}

		var curve = new THREE.NURBSCurve( degree, knots, controlPoints, startKnot, endKnot );
		var vertices = curve.getPoints( controlPoints.length * 7 );

		var positions = new Float32Array( vertices.length * 3 );

		vertices.forEach( function ( vertex, i ) {

			vertex.toArray( positions, i * 3 );

		} );

		var geometry = new THREE.BufferGeometry();
		geometry.addAttribute( 'position', new THREE.BufferAttribute( positions, 3 ) );

		return geometry;

	}

	// create the main THREE.Group() to be returned by the loader
	function parseScene( FBXTree, connections, skeletons, geometryMap, materialMap ) {

		var sceneGraph = new THREE.Group();

		var modelMap = parseModels( FBXTree, skeletons, geometryMap, materialMap, connections );

		var modelNodes = FBXTree.Objects.Model;

		modelMap.forEach( function ( model ) {

			var modelNode = modelNodes[ model.ID ];
			setLookAtProperties( FBXTree, model, modelNode, connections, sceneGraph );

			var parentConnections = connections.get( model.ID ).parents;

			parentConnections.forEach( function ( connection ) {

				var parent = modelMap.get( connection.ID );
				if ( parent !== undefined ) parent.add( model );

			} );

			if ( model.parent === null ) {

				sceneGraph.add( model );

			}


		} );

		bindSkeleton( FBXTree, skeletons, geometryMap, modelMap, connections );

		addAnimations( FBXTree, connections, sceneGraph );

		createAmbientLight( FBXTree, sceneGraph );

		return sceneGraph;

	}

	// parse nodes in FBXTree.Objects.Model
	function parseModels( FBXTree, skeletons, geometryMap, materialMap, connections ) {

		var modelMap = new Map();
		var modelNodes = FBXTree.Objects.Model;

		for ( var nodeID in modelNodes ) {

			var id = parseInt( nodeID );
			var node = modelNodes[ nodeID ];
			var relationships = connections.get( id );

			var model = buildSkeleton( relationships, skeletons, id, node.attrName );

			if ( ! model ) {

				switch ( node.attrType ) {

					case 'Camera':
						model = createCamera( FBXTree, relationships );
						break;
					case 'Light':
						model = createLight( FBXTree, relationships );
						break;
					case 'Mesh':
						model = createMesh( FBXTree, relationships, geometryMap, materialMap );
						break;
					case 'NurbsCurve':
						model = createCurve( relationships, geometryMap );
						break;
					case 'LimbNode': // usually associated with a Bone, however if a Bone was not created we'll make a Group instead
					case 'Null':
					default:
						model = new THREE.Group();
						break;

				}

				model.name = THREE.PropertyBinding.sanitizeNodeName( node.attrName );
				model.ID = id;

			}

			setModelTransforms( FBXTree, model, node );
			modelMap.set( id, model );

		}

		return modelMap;

	}

	function buildSkeleton( relationships, skeletons, id, name ) {

		var bone = null;

		relationships.parents.forEach( function ( parent ) {

			for ( var ID in skeletons ) {

				var skeleton = skeletons[ ID ];

				skeleton.rawBones.forEach( function ( rawBone, i ) {

					if ( rawBone.ID === parent.ID ) {

						var subBone = bone;
						bone = new THREE.Bone();
						bone.matrixWorld.copy( rawBone.transformLink );

						// set name and id here - otherwise in cases where "subBone" is created it will not have a name / id
						bone.name = THREE.PropertyBinding.sanitizeNodeName( name );
						bone.ID = id;

						skeleton.bones[ i ] = bone;

						// In cases where a bone is shared between multiple meshes
						// duplicate the bone here and and it as a child of the first bone
						if ( subBone !== null ) {

							bone.add( subBone );

						}

					}

				} );

			}

		} );

		return bone;

	}

	// create a THREE.PerspectiveCamera or THREE.OrthographicCamera
	function createCamera( FBXTree, relationships ) {

		var model;
		var cameraAttribute;

		relationships.children.forEach( function ( child ) {

			var attr = FBXTree.Objects.NodeAttribute[ child.ID ];

			if ( attr !== undefined ) {

				cameraAttribute = attr;

			}

		} );

		if ( cameraAttribute === undefined ) {

			model = new THREE.Object3D();

		} else {

			var type = 0;
			if ( cameraAttribute.CameraProjectionType !== undefined && cameraAttribute.CameraProjectionType.value === 1 ) {

				type = 1;

			}

			var nearClippingPlane = 1;
			if ( cameraAttribute.NearPlane !== undefined ) {

				nearClippingPlane = cameraAttribute.NearPlane.value / 1000;

			}

			var farClippingPlane = 1000;
			if ( cameraAttribute.FarPlane !== undefined ) {

				farClippingPlane = cameraAttribute.FarPlane.value / 1000;

			}


			var width = window.innerWidth;
			var height = window.innerHeight;

			if ( cameraAttribute.AspectWidth !== undefined && cameraAttribute.AspectHeight !== undefined ) {

				width = cameraAttribute.AspectWidth.value;
				height = cameraAttribute.AspectHeight.value;

			}

			var aspect = width / height;

			var fov = 45;
			if ( cameraAttribute.FieldOfView !== undefined ) {

				fov = cameraAttribute.FieldOfView.value;

			}

			var focalLength = cameraAttribute.FocalLength ? cameraAttribute.FocalLength.value : null;

			switch ( type ) {

				case 0: // Perspective
					model = new THREE.PerspectiveCamera( fov, aspect, nearClippingPlane, farClippingPlane );
					if ( focalLength !== null ) model.setFocalLength( focalLength );
					break;

				case 1: // Orthographic
					model = new THREE.OrthographicCamera( - width / 2, width / 2, height / 2, - height / 2, nearClippingPlane, farClippingPlane );
					break;

				default:
					console.warn( 'THREE.FBXLoader: Unknown camera type ' + type + '.' );
					model = new THREE.Object3D();
					break;

			}

		}

		return model;

	}

	// Create a THREE.DirectionalLight, THREE.PointLight or THREE.SpotLight
	function createLight( FBXTree, relationships ) {

		var model;
		var lightAttribute;

		relationships.children.forEach( function ( child ) {

			var attr = FBXTree.Objects.NodeAttribute[ child.ID ];

			if ( attr !== undefined ) {

				lightAttribute = attr;

			}

		} );

		if ( lightAttribute === undefined ) {

			model = new THREE.Object3D();

		} else {

			var type;

			// LightType can be undefined for Point lights
			if ( lightAttribute.LightType === undefined ) {

				type = 0;

			} else {

				type = lightAttribute.LightType.value;

			}

			var color = 0xffffff;

			if ( lightAttribute.Color !== undefined ) {

				color = new THREE.Color().fromArray( lightAttribute.Color.value );

			}

			var intensity = ( lightAttribute.Intensity === undefined ) ? 1 : lightAttribute.Intensity.value / 100;

			// light disabled
			if ( lightAttribute.CastLightOnObject !== undefined && lightAttribute.CastLightOnObject.value === 0 ) {

				intensity = 0;

			}

			var distance = 0;
			if ( lightAttribute.FarAttenuationEnd !== undefined ) {

				if ( lightAttribute.EnableFarAttenuation !== undefined && lightAttribute.EnableFarAttenuation.value === 0 ) {

					distance = 0;

				} else {

					distance = lightAttribute.FarAttenuationEnd.value;

				}

			}

			// TODO: could this be calculated linearly from FarAttenuationStart to FarAttenuationEnd?
			var decay = 1;

			switch ( type ) {

				case 0: // Point
					model = new THREE.PointLight( color, intensity, distance, decay );
					break;

				case 1: // Directional
					model = new THREE.DirectionalLight( color, intensity );
					break;

				case 2: // Spot
					var angle = Math.PI / 3;

					if ( lightAttribute.InnerAngle !== undefined ) {

						angle = THREE.Math.degToRad( lightAttribute.InnerAngle.value );

					}

					var penumbra = 0;
					if ( lightAttribute.OuterAngle !== undefined ) {

						// TODO: this is not correct - FBX calculates outer and inner angle in degrees
						// with OuterAngle > InnerAngle && OuterAngle <= Math.PI
						// while three.js uses a penumbra between (0, 1) to attenuate the inner angle
						penumbra = THREE.Math.degToRad( lightAttribute.OuterAngle.value );
						penumbra = Math.max( penumbra, 1 );

					}

					model = new THREE.SpotLight( color, intensity, distance, angle, penumbra, decay );
					break;

				default:
					console.warn( 'THREE.FBXLoader: Unknown light type ' + lightAttribute.LightType.value + ', defaulting to a THREE.PointLight.' );
					model = new THREE.PointLight( color, intensity );
					break;

			}

			if ( lightAttribute.CastShadows !== undefined && lightAttribute.CastShadows.value === 1 ) {

				model.castShadow = true;

			}

		}

		return model;

	}

	function createMesh( FBXTree, relationships, geometryMap, materialMap ) {

		var model;
		var geometry = null;
		var material = null;
		var materials = [];

		// get geometry and materials(s) from connections
		relationships.children.forEach( function ( child ) {

			if ( geometryMap.has( child.ID ) ) {

				geometry = geometryMap.get( child.ID );

			}

			if ( materialMap.has( child.ID ) ) {

				materials.push( materialMap.get( child.ID ) );

			}

		} );

		if ( materials.length > 1 ) {

			material = materials;

		} else if ( materials.length > 0 ) {

			material = materials[ 0 ];

		} else {

			material = new THREE.MeshPhongMaterial( { color: 0xcccccc } );
			materials.push( material );

		}

		if ( 'color' in geometry.attributes ) {

			materials.forEach( function ( material ) {

				material.vertexColors = THREE.VertexColors;

			} );

		}

		if ( geometry.FBX_Deformer ) {

			materials.forEach( function ( material ) {

				material.skinning = true;

			} );

			model = new THREE.SkinnedMesh( geometry, material );

		} else {

			model = new THREE.Mesh( geometry, material );

		}

		return model;

	}

	function createCurve( relationships, geometryMap ) {

		var geometry = relationships.children.reduce( function ( geo, child ) {

			if ( geometryMap.has( child.ID ) ) geo = geometryMap.get( child.ID );

			return geo;

		}, null );

		// FBX does not list materials for Nurbs lines, so we'll just put our own in here.
		var material = new THREE.LineBasicMaterial( { color: 0x3300ff, linewidth: 1 } );
		return new THREE.Line( geometry, material );

	}

	// Parse ambient color in FBXTree.GlobalSettings - if it's not set to black (default), create an ambient light
	function createAmbientLight( FBXTree, sceneGraph ) {

		if ( 'GlobalSettings' in FBXTree && 'AmbientColor' in FBXTree.GlobalSettings ) {

			var ambientColor = FBXTree.GlobalSettings.AmbientColor.value;
			var r = ambientColor[ 0 ];
			var g = ambientColor[ 1 ];
			var b = ambientColor[ 2 ];

			if ( r !== 0 || g !== 0 || b !== 0 ) {

				var color = new THREE.Color( r, g, b );
				sceneGraph.add( new THREE.AmbientLight( color, 1 ) );

			}

		}

	}

	function setLookAtProperties( FBXTree, model, modelNode, connections, sceneGraph ) {

		if ( 'LookAtProperty' in modelNode ) {

			var children = connections.get( model.ID ).children;

			children.forEach( function ( child ) {

				if ( child.relationship === 'LookAtProperty' ) {

					var lookAtTarget = FBXTree.Objects.Model[ child.ID ];

					if ( 'Lcl_Translation' in lookAtTarget ) {

						var pos = lookAtTarget.Lcl_Translation.value;

						// DirectionalLight, SpotLight
						if ( model.target !== undefined ) {

							model.target.position.fromArray( pos );
							sceneGraph.add( model.target );

						} else { // Cameras and other Object3Ds

							model.lookAt( new THREE.Vector3().fromArray( pos ) );

						}

					}

				}

			} );

		}

	}

	// parse the model node for transform details and apply them to the model
	function setModelTransforms( FBXTree, model, modelNode ) {

		// http://help.autodesk.com/view/FBX/2017/ENU/?guid=__cpp_ref_class_fbx_euler_html
		if ( 'RotationOrder' in modelNode ) {

			var enums = [
				'XYZ', // default
				'XZY',
				'YZX',
				'ZXY',
				'YXZ',
				'ZYX',
				'SphericXYZ',
			];

			var value = parseInt( modelNode.RotationOrder.value, 10 );

			if ( value > 0 && value < 6 ) {

				// model.rotation.order = enums[ value ];

				// Note: Euler order other than XYZ is currently not supported, so just display a warning for now
				console.warn( 'THREE.FBXLoader: unsupported Euler Order: %s. Currently only XYZ order is supported. Animations and rotations may be incorrect.', enums[ value ] );

			} else if ( value === 6 ) {

				console.warn( 'THREE.FBXLoader: unsupported Euler Order: Spherical XYZ. Animations and rotations may be incorrect.' );

			}

		}

		if ( 'Lcl_Translation' in modelNode ) {

			model.position.fromArray( modelNode.Lcl_Translation.value );

		}

		if ( 'Lcl_Rotation' in modelNode ) {

			var rotation = modelNode.Lcl_Rotation.value.map( THREE.Math.degToRad );
			rotation.push( 'ZYX' );
			model.quaternion.setFromEuler( new THREE.Euler().fromArray( rotation ) );

		}

		if ( 'Lcl_Scaling' in modelNode ) {

			model.scale.fromArray( modelNode.Lcl_Scaling.value );

		}

		if ( 'PreRotation' in modelNode ) {

			var array = modelNode.PreRotation.value.map( THREE.Math.degToRad );
			array[ 3 ] = 'ZYX';

			var preRotations = new THREE.Euler().fromArray( array );

			preRotations = new THREE.Quaternion().setFromEuler( preRotations );
			model.quaternion.premultiply( preRotations );

		}

	}

	function bindSkeleton( FBXTree, skeletons, geometryMap, modelMap, connections ) {

		var bindMatrices = parsePoseNodes( FBXTree );

		for ( var ID in skeletons ) {

			var skeleton = skeletons[ ID ];

			var parents = connections.get( parseInt( skeleton.ID ) ).parents;

			parents.forEach( function ( parent ) {

				if ( geometryMap.has( parent.ID ) ) {

					var geoID = parent.ID;
					var geoRelationships = connections.get( geoID );

					geoRelationships.parents.forEach( function ( geoConnParent ) {

						if ( modelMap.has( geoConnParent.ID ) ) {

							var model = modelMap.get( geoConnParent.ID );

							model.bind( new THREE.Skeleton( skeleton.bones ), bindMatrices[ geoConnParent.ID ] );

						}

					} );

				}

			} );

		}

	}

	function parsePoseNodes( FBXTree ) {

		var bindMatrices = {};

		if ( 'Pose' in FBXTree.Objects ) {

			var BindPoseNode = FBXTree.Objects.Pose;

			for ( var nodeID in BindPoseNode ) {

				if ( BindPoseNode[ nodeID ].attrType === 'BindPose' ) {

					var poseNodes = BindPoseNode[ nodeID ].PoseNode;

					if ( Array.isArray( poseNodes ) ) {

						poseNodes.forEach( function ( poseNode ) {

							bindMatrices[ poseNode.Node ] = new THREE.Matrix4().fromArray( poseNode.Matrix.a );

						} );

					} else {

						bindMatrices[ poseNodes.Node ] = new THREE.Matrix4().fromArray( poseNodes.Matrix.a );

					}

				}

			}

		}

		return bindMatrices;

	}

	function parseAnimations( FBXTree, connections ) {

		// since the actual transformation data is stored in FBXTree.Objects.AnimationCurve,
		// if this is undefined we can safely assume there are no animations
		if ( FBXTree.Objects.AnimationCurve === undefined ) return undefined;

		var curveNodesMap = parseAnimationCurveNodes( FBXTree );

		parseAnimationCurves( FBXTree, connections, curveNodesMap );

		var layersMap = parseAnimationLayers( FBXTree, connections, curveNodesMap );
		var rawClips = parseAnimStacks( FBXTree, connections, layersMap );

		return rawClips;

	}

	// parse nodes in FBXTree.Objects.AnimationCurveNode
	// each AnimationCurveNode holds data for an animation transform for a model (e.g. left arm rotation )
	// and is referenced by an AnimationLayer
	function parseAnimationCurveNodes( FBXTree ) {

		var rawCurveNodes = FBXTree.Objects.AnimationCurveNode;

		var curveNodesMap = new Map();

		for ( var nodeID in rawCurveNodes ) {

			var rawCurveNode = rawCurveNodes[ nodeID ];

			if ( rawCurveNode.attrName.match( /S|R|T/ ) !== null ) {

				var curveNode = {

					id: rawCurveNode.id,
					attr: rawCurveNode.attrName,
					curves: {},

				};

				curveNodesMap.set( curveNode.id, curveNode );

			}

		}

		return curveNodesMap;

	}

	// parse nodes in FBXTree.Objects.AnimationCurve and connect them up to
	// previously parsed AnimationCurveNodes. Each AnimationCurve holds data for a single animated
	// axis ( e.g. times and values of x rotation)
	function parseAnimationCurves( FBXTree, connections, curveNodesMap ) {

		var rawCurves = FBXTree.Objects.AnimationCurve;

		for ( var nodeID in rawCurves ) {

			var animationCurve = {

				id: rawCurves[ nodeID ].id,
				times: rawCurves[ nodeID ].KeyTime.a.map( convertFBXTimeToSeconds ),
				values: rawCurves[ nodeID ].KeyValueFloat.a,

			};

<<<<<<< HEAD
			var offset = animationCurve.times[ 0 ];

			for ( var i = 0; i < animationCurve.times.length; i ++ ) {

				animationCurve.times[ i ] -= offset;

			}

=======
>>>>>>> 1cc85a96
			var relationships = connections.get( animationCurve.id );

			if ( relationships !== undefined ) {

				var animationCurveID = relationships.parents[ 0 ].ID;
				var animationCurveRelationship = relationships.parents[ 0 ].relationship;
				var axis = '';

				if ( animationCurveRelationship.match( /X/ ) ) {

					axis = 'x';

				} else if ( animationCurveRelationship.match( /Y/ ) ) {

					axis = 'y';

				} else if ( animationCurveRelationship.match( /Z/ ) ) {

					axis = 'z';

				} else {

					continue;

				}

				curveNodesMap.get( animationCurveID ).curves[ axis ] = animationCurve;

			}

		}

	}

	// parse nodes in FBXTree.Objects.AnimationLayer. Each layers holds references
	// to various AnimationCurveNodes and is referenced by an AnimationStack node
	// note: theoretically a stack can multiple layers, however in practice there always seems to be one per stack
	function parseAnimationLayers( FBXTree, connections, curveNodesMap ) {

		var rawLayers = FBXTree.Objects.AnimationLayer;

		var layersMap = new Map();

		for ( var nodeID in rawLayers ) {

			var layerCurveNodes = [];

			var connection = connections.get( parseInt( nodeID ) );

			if ( connection !== undefined ) {

				// all the animationCurveNodes used in the layer
				var children = connection.children;

				children.forEach( function ( child, i ) {

					if ( curveNodesMap.has( child.ID ) ) {

						var curveNode = curveNodesMap.get( child.ID );

						// check that the curves are defined for at least one axis, otherwise ignore the curveNode
						if ( curveNode.curves.x !== undefined || curveNode.curves.y !== undefined || curveNode.curves.z !== undefined ) {

							if ( layerCurveNodes[ i ] === undefined ) {

								var modelID;

								connections.get( child.ID ).parents.forEach( function ( parent ) {

									if ( parent.relationship !== undefined ) modelID = parent.ID;

								} );

								var rawModel = FBXTree.Objects.Model[ modelID.toString() ];

								var node = {

									modelName: THREE.PropertyBinding.sanitizeNodeName( rawModel.attrName ),
									initialPosition: [ 0, 0, 0 ],
									initialRotation: [ 0, 0, 0 ],
									initialScale: [ 1, 1, 1 ],

								};

								if ( 'Lcl_Translation' in rawModel ) node.initialPosition = rawModel.Lcl_Translation.value;

								if ( 'Lcl_Rotation' in rawModel ) node.initialRotation = rawModel.Lcl_Rotation.value;

								if ( 'Lcl_Scaling' in rawModel ) node.initialScale = rawModel.Lcl_Scaling.value;

								// if the animated model is pre rotated, we'll have to apply the pre rotations to every
								// animation value as well
								if ( 'PreRotation' in rawModel ) node.preRotations = rawModel.PreRotation.value;

								layerCurveNodes[ i ] = node;

							}

							layerCurveNodes[ i ][ curveNode.attr ] = curveNode;

						}



					}

				} );

				layersMap.set( parseInt( nodeID ), layerCurveNodes );

			}

		}

		return layersMap;

	}

	// parse nodes in FBXTree.Objects.AnimationStack. These are the top level node in the animation
	// hierarchy. Each Stack node will be used to create a THREE.AnimationClip
	function parseAnimStacks( FBXTree, connections, layersMap ) {

		var rawStacks = FBXTree.Objects.AnimationStack;

		// connect the stacks (clips) up to the layers
		var rawClips = {};

		for ( var nodeID in rawStacks ) {

			var children = connections.get( parseInt( nodeID ) ).children;

			if ( children.length > 1 ) {

				// it seems like stacks will always be associated with a single layer. But just in case there are files
				// where there are multiple layers per stack, we'll display a warning
				console.warn( 'THREE.FBXLoader: Encountered an animation stack with multiple layers, this is currently not supported. Ignoring subsequent layers.' );

			}

			var layer = layersMap.get( children[ 0 ].ID );

			rawClips[ nodeID ] = {

				name: rawStacks[ nodeID ].attrName,
				layer: layer,

			};

		}

		return rawClips;

	}

	// take raw animation data from parseAnimations and connect it up to the loaded models
	function addAnimations( FBXTree, connections, sceneGraph ) {

		sceneGraph.animations = [];

		var rawClips = parseAnimations( FBXTree, connections );

		if ( rawClips === undefined ) return;


		for ( var key in rawClips ) {

			var rawClip = rawClips[ key ];

			var clip = addClip( rawClip );

			sceneGraph.animations.push( clip );

		}

	}

	function addClip( rawClip ) {

		var tracks = [];

		rawClip.layer.forEach( function ( rawTracks ) {

			tracks = tracks.concat( generateTracks( rawTracks ) );

		} );

		return new THREE.AnimationClip( rawClip.name, - 1, tracks );

	}

	function generateTracks( rawTracks ) {

		var tracks = [];

		if ( rawTracks.T !== undefined && Object.keys( rawTracks.T.curves ).length > 0 ) {

			var positionTrack = generateVectorTrack( rawTracks.modelName, rawTracks.T.curves, rawTracks.initialPosition, 'position' );
			if ( positionTrack !== undefined ) tracks.push( positionTrack );

		}

		if ( rawTracks.R !== undefined && Object.keys( rawTracks.R.curves ).length > 0 ) {

			var rotationTrack = generateRotationTrack( rawTracks.modelName, rawTracks.R.curves, rawTracks.initialRotation, rawTracks.preRotations );
			if ( rotationTrack !== undefined ) tracks.push( rotationTrack );

		}

		if ( rawTracks.S !== undefined && Object.keys( rawTracks.S.curves ).length > 0 ) {

			var scaleTrack = generateVectorTrack( rawTracks.modelName, rawTracks.S.curves, rawTracks.initialScale, 'scale' );
			if ( scaleTrack !== undefined ) tracks.push( scaleTrack );

		}

		return tracks;

	}

	function generateVectorTrack( modelName, curves, initialValue, type ) {

		var times = getTimesForAllAxes( curves );
		var values = getKeyframeTrackValues( times, curves, initialValue );

		return new THREE.VectorKeyframeTrack( modelName + '.' + type, times, values );

	}

	function generateRotationTrack( modelName, curves, initialValue, preRotations ) {

		if ( curves.x !== undefined ) curves.x.values = curves.x.values.map( THREE.Math.degToRad );
		if ( curves.y !== undefined ) curves.y.values = curves.y.values.map( THREE.Math.degToRad );
		if ( curves.z !== undefined ) curves.z.values = curves.z.values.map( THREE.Math.degToRad );

		var times = getTimesForAllAxes( curves );
		var values = getKeyframeTrackValues( times, curves, initialValue );

		if ( preRotations !== undefined ) {

			preRotations = preRotations.map( THREE.Math.degToRad );
			preRotations.push( 'ZYX' );

			preRotations = new THREE.Euler().fromArray( preRotations );
			preRotations = new THREE.Quaternion().setFromEuler( preRotations );

		}

		var quaternion = new THREE.Quaternion();
		var euler = new THREE.Euler();

		var quaternionValues = [];

		for ( var i = 0; i < values.length; i += 3 ) {

			euler.set( values[ i ], values[ i + 1 ], values[ i + 2 ], 'ZYX' );

			quaternion.setFromEuler( euler );

			if ( preRotations !== undefined )quaternion.premultiply( preRotations );

			quaternion.toArray( quaternionValues, ( i / 3 ) * 4 );

		}

		return new THREE.QuaternionKeyframeTrack( modelName + '.quaternion', times, quaternionValues );

	}

	function getKeyframeTrackValues( times, curves, initialValue ) {

		var prevValue = initialValue;

		var values = [];

		var xIndex = - 1;
		var yIndex = - 1;
		var zIndex = - 1;

		times.forEach( function ( time ) {

			if ( curves.x ) xIndex = curves.x.times.indexOf( time );
			if ( curves.y ) yIndex = curves.y.times.indexOf( time );
			if ( curves.z ) zIndex = curves.z.times.indexOf( time );

			// if there is an x value defined for this frame, use that
			if ( xIndex !== - 1 ) {

				var xValue = curves.x.values[ xIndex ];
				values.push( xValue );
				prevValue[ 0 ] = xValue;

			} else {

				// otherwise use the x value from the previous frame
				values.push( prevValue[ 0 ] );

			}

			if ( yIndex !== - 1 ) {

				var yValue = curves.y.values[ yIndex ];
				values.push( yValue );
				prevValue[ 1 ] = yValue;

			} else {

				values.push( prevValue[ 1 ] );

			}

			if ( zIndex !== - 1 ) {

				var zValue = curves.z.values[ zIndex ];
				values.push( zValue );
				prevValue[ 2 ] = zValue;

			} else {

				values.push( prevValue[ 2 ] );

			}

		} );

		return values;

	}

	// For all animated objects, times are defined separately for each axis
	// Here we'll combine the times into one sorted array without duplicates
	function getTimesForAllAxes( curves ) {

		var times = [];

		// first join together the times for each axis, if defined
		if ( curves.x !== undefined ) times = times.concat( curves.x.times );
		if ( curves.y !== undefined ) times = times.concat( curves.y.times );
		if ( curves.z !== undefined ) times = times.concat( curves.z.times );

		// then sort them and remove duplicates
		times = times.sort( function ( a, b ) {

			return a - b;

		} ).filter( function ( elem, index, array ) {

			return array.indexOf( elem ) == index;

		} );

		return times;

	}

	// parse an FBX file in ASCII format
	function TextParser() {}

	Object.assign( TextParser.prototype, {

		getPrevNode: function () {

			return this.nodeStack[ this.currentIndent - 2 ];

		},

		getCurrentNode: function () {

			return this.nodeStack[ this.currentIndent - 1 ];

		},

		getCurrentProp: function () {

			return this.currentProp;

		},

		pushStack: function ( node ) {

			this.nodeStack.push( node );
			this.currentIndent += 1;

		},

		popStack: function () {

			this.nodeStack.pop();
			this.currentIndent -= 1;

		},

		setCurrentProp: function ( val, name ) {

			this.currentProp = val;
			this.currentPropName = name;

		},

		parse: function ( text ) {

			this.currentIndent = 0;
			this.allNodes = new FBXTree();
			this.nodeStack = [];
			this.currentProp = [];
			this.currentPropName = '';

			var self = this;

			var split = text.split( '\n' );

			split.forEach( function ( line, i ) {

				var matchComment = line.match( /^[\s\t]*;/ );
				var matchEmpty = line.match( /^[\s\t]*$/ );

				if ( matchComment || matchEmpty ) return;

				var matchBeginning = line.match( '^\\t{' + self.currentIndent + '}(\\w+):(.*){', '' );
				var matchProperty = line.match( '^\\t{' + ( self.currentIndent ) + '}(\\w+):[\\s\\t\\r\\n](.*)' );
				var matchEnd = line.match( '^\\t{' + ( self.currentIndent - 1 ) + '}}' );

				if ( matchBeginning ) {

					self.parseNodeBegin( line, matchBeginning );

				} else if ( matchProperty ) {

					self.parseNodeProperty( line, matchProperty, split[ ++ i ] );

				} else if ( matchEnd ) {

					self.popStack();

				} else if ( line.match( /^[^\s\t}]/ ) ) {

					// large arrays are split over multiple lines terminated with a ',' character
					// if this is encountered the line needs to be joined to the previous line
					self.parseNodePropertyContinued( line );

				}

			} );

			return this.allNodes;

		},

		parseNodeBegin: function ( line, property ) {

			var nodeName = property[ 1 ].trim().replace( /^"/, '' ).replace( /"$/, '' );

			var nodeAttrs = property[ 2 ].split( ',' ).map( function ( attr ) {

				return attr.trim().replace( /^"/, '' ).replace( /"$/, '' );

			} );

			var node = { name: nodeName };
			var attrs = this.parseNodeAttr( nodeAttrs );

			var currentNode = this.getCurrentNode();

			// a top node
			if ( this.currentIndent === 0 ) {

				this.allNodes.add( nodeName, node );

			} else { // a subnode

				// if the subnode already exists, append it
				if ( nodeName in currentNode ) {

				// special case Pose needs PoseNodes as an array
					if ( nodeName === 'PoseNode' ) {

						currentNode.PoseNode.push( node );

					} else if ( currentNode[ nodeName ].id !== undefined ) {

						currentNode[ nodeName ] = {};
						currentNode[ nodeName ][ currentNode[ nodeName ].id ] = currentNode[ nodeName ];

					}

					if ( attrs.id !== '' ) currentNode[ nodeName ][ attrs.id ] = node;

				} else if ( typeof attrs.id === 'number' ) {

					currentNode[ nodeName ] = {};
					currentNode[ nodeName ][ attrs.id ] = node;

				} else if ( nodeName !== 'Properties70' ) {

					if ( nodeName === 'PoseNode' )	currentNode[ nodeName ] = [ node ];
					else currentNode[ nodeName ] = node;

				}

			}

			if ( typeof attrs.id === 'number' ) node.id = attrs.id;
			if ( attrs.name !== '' ) node.attrName = attrs.name;
			if ( attrs.type !== '' ) node.attrType = attrs.type;

			this.pushStack( node );

		},

		parseNodeAttr: function ( attrs ) {

			var id = attrs[ 0 ];

			if ( attrs[ 0 ] !== '' ) {

				id = parseInt( attrs[ 0 ] );

				if ( isNaN( id ) ) {

					id = attrs[ 0 ];

				}

			}

			var name = '', type = '';

			if ( attrs.length > 1 ) {

				name = attrs[ 1 ].replace( /^(\w+)::/, '' );
				type = attrs[ 2 ];

			}

			return { id: id, name: name, type: type };

		},

		parseNodeProperty: function ( line, property, contentLine ) {

			var propName = property[ 1 ].replace( /^"/, '' ).replace( /"$/, '' ).trim();
			var propValue = property[ 2 ].replace( /^"/, '' ).replace( /"$/, '' ).trim();

			// for special case: base64 image data follows "Content: ," line
			//	Content: ,
			//	 "/9j/4RDaRXhpZgAATU0A..."
			if ( propName === 'Content' && propValue === ',' ) {

				propValue = contentLine.replace( /"/g, '' ).replace( /,$/, '' ).trim();

			}

			var currentNode = this.getCurrentNode();
			var parentName = currentNode.name;

			if ( parentName === 'Properties70' ) {

				this.parseNodeSpecialProperty( line, propName, propValue );
				return;

			}

			// Connections
			if ( propName === 'C' ) {

				var connProps = propValue.split( ',' ).slice( 1 );
				var from = parseInt( connProps[ 0 ] );
				var to = parseInt( connProps[ 1 ] );

				var rest = propValue.split( ',' ).slice( 3 );

				rest = rest.map( function ( elem ) {

					return elem.trim().replace( /^"/, '' );

				} );

				propName = 'connections';
				propValue = [ from, to ];
				append( propValue, rest );

				if ( currentNode[ propName ] === undefined ) {

					currentNode[ propName ] = [];

				}

			}

			// Node
			if ( propName === 'Node' ) currentNode.id = propValue;

			// connections
			if ( propName in currentNode && Array.isArray( currentNode[ propName ] ) ) {

				currentNode[ propName ].push( propValue );

			} else {

				if ( propName !== 'a' ) currentNode[ propName ] = propValue;
				else currentNode.a = propValue;

			}

			this.setCurrentProp( currentNode, propName );

			// convert string to array, unless it ends in ',' in which case more will be added to it
			if ( propName === 'a' && propValue.slice( - 1 ) !== ',' ) {

				currentNode.a = parseNumberArray( propValue );

			}

		},

		parseNodePropertyContinued: function ( line ) {

			var currentNode = this.getCurrentNode();

			currentNode.a += line;

			// if the line doesn't end in ',' we have reached the end of the property value
			// so convert the string to an array
			if ( line.slice( - 1 ) !== ',' ) {

				currentNode.a = parseNumberArray( currentNode.a );

			}

		},

		// parse "Property70"
		parseNodeSpecialProperty: function ( line, propName, propValue ) {

			// split this
			// P: "Lcl Scaling", "Lcl Scaling", "", "A",1,1,1
			// into array like below
			// ["Lcl Scaling", "Lcl Scaling", "", "A", "1,1,1" ]
			var props = propValue.split( '",' ).map( function ( prop ) {

				return prop.trim().replace( /^\"/, '' ).replace( /\s/, '_' );

			} );

			var innerPropName = props[ 0 ];
			var innerPropType1 = props[ 1 ];
			var innerPropType2 = props[ 2 ];
			var innerPropFlag = props[ 3 ];
			var innerPropValue = props[ 4 ];

			// cast values where needed, otherwise leave as strings
			switch ( innerPropType1 ) {

				case 'int':
				case 'enum':
				case 'bool':
				case 'ULongLong':
				case 'double':
				case 'Number':
				case 'FieldOfView':
					innerPropValue = parseFloat( innerPropValue );
					break;

				case 'Color':
				case 'ColorRGB':
				case 'Vector3D':
				case 'Lcl_Translation':
				case 'Lcl_Rotation':
				case 'Lcl_Scaling':
					innerPropValue = parseNumberArray( innerPropValue );
					break;

			}

			// CAUTION: these props must append to parent's parent
			this.getPrevNode()[ innerPropName ] = {

				'type': innerPropType1,
				'type2': innerPropType2,
				'flag': innerPropFlag,
				'value': innerPropValue

			};

			this.setCurrentProp( this.getPrevNode(), innerPropName );

		},

	} );

	// Parse an FBX file in Binary format
	function BinaryParser() {}

	Object.assign( BinaryParser.prototype, {

		parse: function ( buffer ) {

			var reader = new BinaryReader( buffer );
			reader.skip( 23 ); // skip magic 23 bytes

			var version = reader.getUint32();

			console.log( 'THREE.FBXLoader: FBX binary version: ' + version );

			var allNodes = new FBXTree();

			while ( ! this.endOfContent( reader ) ) {

				var node = this.parseNode( reader, version );
				if ( node !== null ) allNodes.add( node.name, node );

			}

			return allNodes;

		},

		// Check if reader has reached the end of content.
		endOfContent: function ( reader ) {

			// footer size: 160bytes + 16-byte alignment padding
			// - 16bytes: magic
			// - padding til 16-byte alignment (at least 1byte?)
			//	(seems like some exporters embed fixed 15 or 16bytes?)
			// - 4bytes: magic
			// - 4bytes: version
			// - 120bytes: zero
			// - 16bytes: magic
			if ( reader.size() % 16 === 0 ) {

				return ( ( reader.getOffset() + 160 + 16 ) & ~ 0xf ) >= reader.size();

			} else {

				return reader.getOffset() + 160 + 16 >= reader.size();

			}

		},

		// recursively parse nodes until the end of the file is reached
		parseNode: function ( reader, version ) {

			var node = {};

			// The first three data sizes depends on version.
			var endOffset = ( version >= 7500 ) ? reader.getUint64() : reader.getUint32();
			var numProperties = ( version >= 7500 ) ? reader.getUint64() : reader.getUint32();

			// note: do not remove this even if you get a linter warning as it moves the buffer forward
			var propertyListLen = ( version >= 7500 ) ? reader.getUint64() : reader.getUint32();

			var nameLen = reader.getUint8();
			var name = reader.getString( nameLen );

			// Regards this node as NULL-record if endOffset is zero
			if ( endOffset === 0 ) return null;

			var propertyList = [];

			for ( var i = 0; i < numProperties; i ++ ) {

				propertyList.push( this.parseProperty( reader ) );

			}

			// Regards the first three elements in propertyList as id, attrName, and attrType
			var id = propertyList.length > 0 ? propertyList[ 0 ] : '';
			var attrName = propertyList.length > 1 ? propertyList[ 1 ] : '';
			var attrType = propertyList.length > 2 ? propertyList[ 2 ] : '';

			// check if this node represents just a single property
			// like (name, 0) set or (name2, [0, 1, 2]) set of {name: 0, name2: [0, 1, 2]}
			node.singleProperty = ( numProperties === 1 && reader.getOffset() === endOffset ) ? true : false;

			while ( endOffset > reader.getOffset() ) {

				var subNode = this.parseNode( reader, version );

				if ( subNode !== null ) this.parseSubNode( name, node, subNode );

			}

			node.propertyList = propertyList; // raw property list used by parent

			if ( typeof id === 'number' ) node.id = id;
			if ( attrName !== '' ) node.attrName = attrName;
			if ( attrType !== '' ) node.attrType = attrType;
			if ( name !== '' ) node.name = name;

			return node;

		},

		parseSubNode: function ( name, node, subNode ) {

			// special case: child node is single property
			if ( subNode.singleProperty === true ) {

				var value = subNode.propertyList[ 0 ];

				if ( Array.isArray( value ) ) {

					node[ subNode.name ] = subNode;

					subNode.a = value;

				} else {

					node[ subNode.name ] = value;

				}

			} else if ( name === 'Connections' && subNode.name === 'C' ) {

				var array = [];

				subNode.propertyList.forEach( function ( property, i ) {

					// first Connection is FBX type (OO, OP, etc.). We'll discard these
					if ( i !== 0 ) array.push( property );

				} );

				if ( node.connections === undefined ) {

					node.connections = [];

				}

				node.connections.push( array );

			} else if ( subNode.name === 'Properties70' ) {

				var keys = Object.keys( subNode );

				keys.forEach( function ( key ) {

					node[ key ] = subNode[ key ];

				} );

			} else if ( name === 'Properties70' && subNode.name === 'P' ) {

				var innerPropName = subNode.propertyList[ 0 ];
				var innerPropType1 = subNode.propertyList[ 1 ];
				var innerPropType2 = subNode.propertyList[ 2 ];
				var innerPropFlag = subNode.propertyList[ 3 ];
				var innerPropValue;

				if ( innerPropName.indexOf( 'Lcl ' ) === 0 ) innerPropName = innerPropName.replace( 'Lcl ', 'Lcl_' );
				if ( innerPropType1.indexOf( 'Lcl ' ) === 0 ) innerPropType1 = innerPropType1.replace( 'Lcl ', 'Lcl_' );

				if ( innerPropType1 === 'Color' || innerPropType1 === 'ColorRGB' || innerPropType1 === 'Vector' || innerPropType1 === 'Vector3D' || innerPropType1.indexOf( 'Lcl_' ) === 0 ) {

					innerPropValue = [
						subNode.propertyList[ 4 ],
						subNode.propertyList[ 5 ],
						subNode.propertyList[ 6 ]
					];

				} else {

					innerPropValue = subNode.propertyList[ 4 ];

				}

				// this will be copied to parent, see above
				node[ innerPropName ] = {

					'type': innerPropType1,
					'type2': innerPropType2,
					'flag': innerPropFlag,
					'value': innerPropValue

				};

			} else if ( node[ subNode.name ] === undefined ) {

				if ( typeof subNode.id === 'number' ) {

					node[ subNode.name ] = {};
					node[ subNode.name ][ subNode.id ] = subNode;

				} else {

					node[ subNode.name ] = subNode;

				}

			} else {

				if ( subNode.name === 'PoseNode' ) {

					if ( ! Array.isArray( node[ subNode.name ] ) ) {

						node[ subNode.name ] = [ node[ subNode.name ] ];

					}

					node[ subNode.name ].push( subNode );

				} else if ( node[ subNode.name ][ subNode.id ] === undefined ) {

					node[ subNode.name ][ subNode.id ] = subNode;

				}

			}

		},

		parseProperty: function ( reader ) {

			var type = reader.getString( 1 );

			switch ( type ) {

				case 'C':
					return reader.getBoolean();

				case 'D':
					return reader.getFloat64();

				case 'F':
					return reader.getFloat32();

				case 'I':
					return reader.getInt32();

				case 'L':
					return reader.getInt64();

				case 'R':
					var length = reader.getUint32();
					return reader.getArrayBuffer( length );

				case 'S':
					var length = reader.getUint32();
					return reader.getString( length );

				case 'Y':
					return reader.getInt16();

				case 'b':
				case 'c':
				case 'd':
				case 'f':
				case 'i':
				case 'l':

					var arrayLength = reader.getUint32();
					var encoding = reader.getUint32(); // 0: non-compressed, 1: compressed
					var compressedLength = reader.getUint32();

					if ( encoding === 0 ) {

						switch ( type ) {

							case 'b':
							case 'c':
								return reader.getBooleanArray( arrayLength );

							case 'd':
								return reader.getFloat64Array( arrayLength );

							case 'f':
								return reader.getFloat32Array( arrayLength );

							case 'i':
								return reader.getInt32Array( arrayLength );

							case 'l':
								return reader.getInt64Array( arrayLength );

						}

					}

					if ( window.Zlib === undefined ) {

						console.error( 'THREE.FBXLoader: External library Inflate.min.js required, obtain or import from https://github.com/imaya/zlib.js' );

					}

					var inflate = new Zlib.Inflate( new Uint8Array( reader.getArrayBuffer( compressedLength ) ) ); // eslint-disable-line no-undef
					var reader2 = new BinaryReader( inflate.decompress().buffer );

					switch ( type ) {

						case 'b':
						case 'c':
							return reader2.getBooleanArray( arrayLength );

						case 'd':
							return reader2.getFloat64Array( arrayLength );

						case 'f':
							return reader2.getFloat32Array( arrayLength );

						case 'i':
							return reader2.getInt32Array( arrayLength );

						case 'l':
							return reader2.getInt64Array( arrayLength );

					}

				default:
					throw new Error( 'THREE.FBXLoader: Unknown property type ' + type );

			}

		}

	} );


	function BinaryReader( buffer, littleEndian ) {

		this.dv = new DataView( buffer );
		this.offset = 0;
		this.littleEndian = ( littleEndian !== undefined ) ? littleEndian : true;

	}

	Object.assign( BinaryReader.prototype, {

		getOffset: function () {

			return this.offset;

		},

		size: function () {

			return this.dv.buffer.byteLength;

		},

		skip: function ( length ) {

			this.offset += length;

		},

		// seems like true/false representation depends on exporter.
		// true: 1 or 'Y'(=0x59), false: 0 or 'T'(=0x54)
		// then sees LSB.
		getBoolean: function () {

			return ( this.getUint8() & 1 ) === 1;

		},

		getBooleanArray: function ( size ) {

			var a = [];

			for ( var i = 0; i < size; i ++ ) {

				a.push( this.getBoolean() );

			}

			return a;

		},

		getUint8: function () {

			var value = this.dv.getUint8( this.offset );
			this.offset += 1;
			return value;

		},

		getInt16: function () {

			var value = this.dv.getInt16( this.offset, this.littleEndian );
			this.offset += 2;
			return value;

		},

		getInt32: function () {

			var value = this.dv.getInt32( this.offset, this.littleEndian );
			this.offset += 4;
			return value;

		},

		getInt32Array: function ( size ) {

			var a = [];

			for ( var i = 0; i < size; i ++ ) {

				a.push( this.getInt32() );

			}

			return a;

		},

		getUint32: function () {

			var value = this.dv.getUint32( this.offset, this.littleEndian );
			this.offset += 4;
			return value;

		},

		// JavaScript doesn't support 64-bit integer so calculate this here
		// 1 << 32 will return 1 so using multiply operation instead here.
		// There's a possibility that this method returns wrong value if the value
		// is out of the range between Number.MAX_SAFE_INTEGER and Number.MIN_SAFE_INTEGER.
		// TODO: safely handle 64-bit integer
		getInt64: function () {

			var low, high;

			if ( this.littleEndian ) {

				low = this.getUint32();
				high = this.getUint32();

			} else {

				high = this.getUint32();
				low = this.getUint32();

			}

			// calculate negative value
			if ( high & 0x80000000 ) {

				high = ~ high & 0xFFFFFFFF;
				low = ~ low & 0xFFFFFFFF;

				if ( low === 0xFFFFFFFF ) high = ( high + 1 ) & 0xFFFFFFFF;

				low = ( low + 1 ) & 0xFFFFFFFF;

				return - ( high * 0x100000000 + low );

			}

			return high * 0x100000000 + low;

		},

		getInt64Array: function ( size ) {

			var a = [];

			for ( var i = 0; i < size; i ++ ) {

				a.push( this.getInt64() );

			}

			return a;

		},

		// Note: see getInt64() comment
		getUint64: function () {

			var low, high;

			if ( this.littleEndian ) {

				low = this.getUint32();
				high = this.getUint32();

			} else {

				high = this.getUint32();
				low = this.getUint32();

			}

			return high * 0x100000000 + low;

		},

		getFloat32: function () {

			var value = this.dv.getFloat32( this.offset, this.littleEndian );
			this.offset += 4;
			return value;

		},

		getFloat32Array: function ( size ) {

			var a = [];

			for ( var i = 0; i < size; i ++ ) {

				a.push( this.getFloat32() );

			}

			return a;

		},

		getFloat64: function () {

			var value = this.dv.getFloat64( this.offset, this.littleEndian );
			this.offset += 8;
			return value;

		},

		getFloat64Array: function ( size ) {

			var a = [];

			for ( var i = 0; i < size; i ++ ) {

				a.push( this.getFloat64() );

			}

			return a;

		},

		getArrayBuffer: function ( size ) {

			var value = this.dv.buffer.slice( this.offset, this.offset + size );
			this.offset += size;
			return value;

		},

		getString: function ( size ) {

			var a = new Uint8Array( size );

			for ( var i = 0; i < size; i ++ ) {

				a[ i ] = this.getUint8();

			}

			var nullByte = a.indexOf( 0 );
			if ( nullByte >= 0 ) a = a.slice( 0, nullByte );

			return THREE.LoaderUtils.decodeText( a );

		}

	} );

	// FBXTree holds a representation of the FBX data, returned by the TextParser ( FBX ASCII format)
	// and BinaryParser( FBX Binary format)
	function FBXTree() {}

	Object.assign( FBXTree.prototype, {

		add: function ( key, val ) {

			this[ key ] = val;

		},

	} );

	function isFbxFormatBinary( buffer ) {

		var CORRECT = 'Kaydara FBX Binary  \0';

		return buffer.byteLength >= CORRECT.length && CORRECT === convertArrayBufferToString( buffer, 0, CORRECT.length );

	}

	function isFbxFormatASCII( text ) {

		var CORRECT = [ 'K', 'a', 'y', 'd', 'a', 'r', 'a', '\\', 'F', 'B', 'X', '\\', 'B', 'i', 'n', 'a', 'r', 'y', '\\', '\\' ];

		var cursor = 0;

		function read( offset ) {

			var result = text[ offset - 1 ];
			text = text.slice( cursor + offset );
			cursor ++;
			return result;

		}

		for ( var i = 0; i < CORRECT.length; ++ i ) {

			var num = read( 1 );
			if ( num === CORRECT[ i ] ) {

				return false;

			}

		}

		return true;

	}

	function getFbxVersion( text ) {

		var versionRegExp = /FBXVersion: (\d+)/;
		var match = text.match( versionRegExp );
		if ( match ) {

			var version = parseInt( match[ 1 ] );
			return version;

		}
		throw new Error( 'THREE.FBXLoader: Cannot find the version number for the file given.' );

	}

	// Converts FBX ticks into real time seconds.
	function convertFBXTimeToSeconds( time ) {

		return time / 46186158000;

	}


	// Parses comma separated list of numbers and returns them an array.
	// Used internally by the TextParser
	function parseNumberArray( value ) {

		var array = value.split( ',' ).map( function ( val ) {

			return parseFloat( val );

		} );

		return array;

	}

	function convertArrayBufferToString( buffer, from, to ) {

		if ( from === undefined ) from = 0;
		if ( to === undefined ) to = buffer.byteLength;

		return THREE.LoaderUtils.decodeText( new Uint8Array( buffer, from, to ) );

	}

	function append( a, b ) {

		for ( var i = 0, j = a.length, l = b.length; i < l; i ++, j ++ ) {

			a[ j ] = b[ i ];

		}

	}

	function slice( a, b, from, to ) {

		for ( var i = from, j = 0; i < to; i ++, j ++ ) {

			a[ j ] = b[ i ];

		}

		return a;

	}

} )();<|MERGE_RESOLUTION|>--- conflicted
+++ resolved
@@ -2320,17 +2320,6 @@
 
 			};
 
-<<<<<<< HEAD
-			var offset = animationCurve.times[ 0 ];
-
-			for ( var i = 0; i < animationCurve.times.length; i ++ ) {
-
-				animationCurve.times[ i ] -= offset;
-
-			}
-
-=======
->>>>>>> 1cc85a96
 			var relationships = connections.get( animationCurve.id );
 
 			if ( relationships !== undefined ) {
