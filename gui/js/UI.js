var UI = {};

UI.Element = function () {};

UI.Element.prototype = {

	setStyle: function ( style, array ) {

		for ( var i = 0; i < array.length; i ++ ) {

			this.dom.style[ style ] = array[ i ];

		}

	},

	setLeft: function () {

		this.setStyle( 'left', arguments );
		return this;

	},

	setTop: function () {

		this.setStyle( 'top', arguments );
		return this;

	},

	setRight: function () {

		this.setStyle( 'right', arguments );
		return this;

	},

	setBottom: function () {

		this.setStyle( 'bottom', arguments );
		return this;

	},

	setWidth: function () {

		this.setStyle( 'width', arguments );
		return this;

	},

	setHeight: function () {

		this.setStyle( 'height', arguments );
		return this;

	},

	// border

	setBorder: function () {

		this.setStyle( 'border', arguments );
		return this;

	},

	setBorderTop: function () {

		this.setStyle( 'borderTop', arguments );
		return this;

	},

	setBorderBottom: function () {

		this.setStyle( 'borderBottom', arguments );
		return this;

	},

	setBorderLeft: function () {

		this.setStyle( 'borderLeft', arguments );
		return this;

	},

	setBorderRight: function () {

		this.setStyle( 'borderRight', arguments );
		return this;

	},

	// margin

	setMargin: function () {

		this.setStyle( 'margin', arguments );
		return this;

	},

	setMarginTop: function () {

		this.setStyle( 'marginTop', arguments );
		return this;

	},

	setMarginBottom: function () {

		this.setStyle( 'marginBottom', arguments );
		return this;

	},

	setMarginLeft: function () {

		this.setStyle( 'marginLeft', arguments );
		return this;

	},

	setMarginRight: function () {

		this.setStyle( 'marginRight', arguments );
		return this;

	},

	// padding

	setPadding: function () {

		this.setStyle( 'padding', arguments );
		return this;

	},

	//

	setFontSize: function () {

		this.setStyle( 'fontSize', arguments );
		return this;

	},

	setFontWeight: function () {

		this.setStyle( 'fontWeight', arguments );
		return this;

	},

	//

	setColor: function () {

		this.setStyle( 'color', arguments );
		return this;

	},

	setBackgroundColor: function () {

		this.setStyle( 'backgroundColor', arguments );
		return this;

	},

	setDisplay: function () {

		this.setStyle( 'display', arguments );
		return this;

	},

	setOverflow: function () {

		this.setStyle( 'overflow', arguments );
		return this;

	}


}

<<<<<<< HEAD

// Panel

UI.Panel = function ( position ) {

	UI.Element.call( this );

	this.dom = document.createElement( 'div' );
	this.dom.style.position = position || 'relative';

	this.dom.addEventListener( 'mousedown', function ( event ) { event.preventDefault() }, false );
=======

// Panel

UI.Panel = function ( position ) {

	UI.Element.call( this );

	this.dom = document.createElement( 'div' );
	this.dom.style.position = position || 'relative';

	// this.dom.addEventListener( 'mousedown', function ( event ) { event.preventDefault() }, false );
>>>>>>> ddbf4e1c

	return this;
};

UI.Panel.prototype = new UI.Element();
UI.Panel.prototype.constructor = UI.Panel;

UI.Panel.prototype.add = function () {

	for ( var i = 0; i < arguments.length; i ++ ) {

		this.dom.appendChild( arguments[ i ].dom );

	}

	return this;

};


// Text

UI.Text = function ( position ) {

	UI.Element.call( this );

	this.dom = document.createElement( 'span' );
	this.dom.style.position = position || 'relative';

	return this;

};

UI.Text.prototype = new UI.Element();
UI.Text.prototype.constructor = UI.Text;

UI.Text.prototype.setText = function ( value ) {

	this.dom.textContent = value;
	return this;

};


<<<<<<< HEAD
// IntNumber

UI.IntNumber = function ( position ) {
=======
// Color

UI.Color = function ( position ) {
>>>>>>> ddbf4e1c

	UI.Element.call( this );

	this.dom = document.createElement( 'span' );
	this.dom.style.position = position || 'relative';
<<<<<<< HEAD
	this.dom.textContent = '0.00';
	this.dom.style.marginTop = '2px';
	this.dom.style.color = '#0080f0';
	this.dom.style.fontSize = '12px';
	this.dom.style.textDecoration = 'underline';

	this.onChangeCallback = null;

	var scope = this;
	var onMouseDownValue, onMouseDownScreenX, onMouseDownScreenY;

	var onMouseDown = function ( event ) {

		event.preventDefault();

		onMouseDownValue = parseInt( scope.dom.textContent );
		onMouseDownScreenX = event.screenX;
		onMouseDownScreenY = event.screenY;

		document.addEventListener( 'mousemove', onMouseMove, false );
		document.addEventListener( 'mouseup', onMouseUp, false );

	}

	var onMouseMove = function ( event ) {

		var dx = event.screenX - onMouseDownScreenX;
		var dy = event.screenY - onMouseDownScreenY;

		scope.dom.textContent = ( onMouseDownValue + ( dx - dy ) / ( event.shiftKey ? 10 : 100 ) ).toFixed( 0 );
		scope.onChangeCallback();

	}

	var onMouseUp = function ( event ) {

		document.removeEventListener( 'mousemove', onMouseMove, false );
		document.removeEventListener( 'mouseup', onMouseUp, false );

	}

	this.dom.addEventListener( 'mousedown', onMouseDown, false );
=======
	this.dom.style.width = '64px';
	this.dom.style.height = '16px';
	this.dom.style.backgroundColor = '#000000';
>>>>>>> ddbf4e1c

	return this;

};

<<<<<<< HEAD
UI.IntNumber.prototype = new UI.Element();
UI.IntNumber.prototype.constructor = UI.IntNumber;

UI.IntNumber.prototype.getValue = function () {

	return parseInt( this.dom.textContent );

};

UI.IntNumber.prototype.setValue = function ( value ) {

	this.dom.textContent = value.toFixed( 0 );
	return this;

};

UI.IntNumber.prototype.onChange = function ( callback ) {

	this.onChangeCallback = callback;
=======
UI.Color.prototype = new UI.Element();
UI.Color.prototype.constructor = UI.Color;

UI.Color.prototype.getValue = function () {

	return this.dom.style.backgroundColor;

};

UI.Color.prototype.setValue = function ( value ) {

	this.dom.style.backgroundColor = value;
>>>>>>> ddbf4e1c
	return this;

};


<<<<<<< HEAD

// FloatNumber

UI.FloatNumber = function ( position ) {

	UI.Element.call( this );

	this.dom = document.createElement( 'span' );
	this.dom.style.position = position || 'relative';
	this.dom.textContent = '0.00';
	this.dom.style.marginTop = '2px';
	this.dom.style.color = '#0080f0';
	this.dom.style.fontSize = '12px';
	this.dom.style.textDecoration = 'underline';
=======
// Number

UI.Number = function ( position ) {

	UI.Element.call( this );

	this.dom = document.createElement( 'input' );
	this.dom.style.position = position || 'relative';
	this.dom.style.marginTop = '0px';
	this.dom.style.color = '#0080f0';
	this.dom.style.fontSize = '12px';
	this.dom.style.textDecoration = 'underline';
	this.dom.style.backgroundColor = 'transparent';
	this.dom.style.border = '0px';

	this.dom.value = '0.00';

	this.min = - Infinity;
	this.max = Infinity;
>>>>>>> ddbf4e1c

	this.onChangeCallback = null;

	var scope = this;
	var onMouseDownValue, onMouseDownScreenX, onMouseDownScreenY;

	var onMouseDown = function ( event ) {

<<<<<<< HEAD
		event.preventDefault();

		onMouseDownValue = parseFloat( scope.dom.textContent );
=======
		// event.preventDefault();

		onMouseDownValue = parseFloat( scope.dom.value );
>>>>>>> ddbf4e1c
		onMouseDownScreenX = event.screenX;
		onMouseDownScreenY = event.screenY;

		document.addEventListener( 'mousemove', onMouseMove, false );
		document.addEventListener( 'mouseup', onMouseUp, false );

	}

	var onMouseMove = function ( event ) {

<<<<<<< HEAD
		var dx = event.screenX - onMouseDownScreenX;
		var dy = event.screenY - onMouseDownScreenY;

		scope.dom.textContent = ( onMouseDownValue + ( dx - dy ) / ( event.shiftKey ? 10 : 100 ) ).toFixed( 2 );
=======
		var distance = ( event.screenX - onMouseDownScreenX ) - ( event.screenY - onMouseDownScreenY );
		var amount = event.shiftKey ? 10 : 100;

		var number = onMouseDownValue + ( distance / amount );

		scope.dom.value = Math.min( scope.max, Math.max( scope.min, number ) ).toFixed( 2 );
>>>>>>> ddbf4e1c
		scope.onChangeCallback();

	}

	var onMouseUp = function ( event ) {

		document.removeEventListener( 'mousemove', onMouseMove, false );
		document.removeEventListener( 'mouseup', onMouseUp, false );

	}

	this.dom.addEventListener( 'mousedown', onMouseDown, false );
<<<<<<< HEAD
=======
	this.dom.addEventListener( 'change', function ( event ) {

		var number = parseFloat( scope.dom.value );

		if ( number !== NaN ) {

			scope.dom.value = number.toFixed( 2 );
			scope.onChangeCallback();

		}

	}, false );
>>>>>>> ddbf4e1c

	return this;

};

<<<<<<< HEAD
UI.FloatNumber.prototype = new UI.Element();
UI.FloatNumber.prototype.constructor = UI.FloatNumber;

UI.FloatNumber.prototype.getValue = function () {

	return parseFloat( this.dom.textContent );

};

UI.FloatNumber.prototype.setValue = function ( value ) {

	this.dom.textContent = value.toFixed( 2 );
=======
UI.Number.prototype = new UI.Element();
UI.Number.prototype.constructor = UI.Number;

UI.Number.prototype.getValue = function () {

	return parseFloat( this.dom.value );

};

UI.Number.prototype.setValue = function ( value ) {

	this.dom.value = value.toFixed( 2 );
	return this;

};

UI.Number.prototype.setMin = function ( value ) {

	this.min = value;
	return this;

};

UI.Number.prototype.setMax = function ( value ) {

	this.max = value;
>>>>>>> ddbf4e1c
	return this;

};

<<<<<<< HEAD
UI.FloatNumber.prototype.onChange = function ( callback ) {
=======
UI.Number.prototype.onChange = function ( callback ) {
>>>>>>> ddbf4e1c

	this.onChangeCallback = callback;
	return this;

};


// Break

UI.Break = function () {

	UI.Element.call( this );

	this.dom = document.createElement( 'br' );

	return this;

};

UI.Break.prototype = new UI.Element();
UI.Break.prototype.constructor = UI.Break;


// HorizontalRule

UI.HorizontalRule = function ( position ) {

	UI.Element.call( this );

	this.dom = document.createElement( 'hr' );
	this.dom.style.position = position || 'relative';

	return this;

};

UI.HorizontalRule.prototype = new UI.Element();
UI.HorizontalRule.prototype.constructor = UI.HorizontalRule;

// Button

UI.Button = function ( position ) {

	UI.Element.call( this );

	this.dom = document.createElement( 'button' );
	this.dom.style.position = position || 'relative';

	this.onClickCallback = null;

	var scope = this;

	this.dom.addEventListener( 'click', function ( event ) {

		scope.onClickCallback();

	}, false );

	return this;

};

UI.Button.prototype = new UI.Element();
UI.Button.prototype.constructor = UI.Button;

UI.Button.prototype.setText = function ( value ) {

	this.dom.textContent = value;
	return this;

};

UI.Button.prototype.onClick = function ( callback ) {

	this.onClickCallback = callback;
	return this;

};<|MERGE_RESOLUTION|>--- conflicted
+++ resolved
@@ -188,7 +188,6 @@
 
 }
 
-<<<<<<< HEAD
 
 // Panel
 
@@ -199,20 +198,7 @@
 	this.dom = document.createElement( 'div' );
 	this.dom.style.position = position || 'relative';
 
-	this.dom.addEventListener( 'mousedown', function ( event ) { event.preventDefault() }, false );
-=======
-
-// Panel
-
-UI.Panel = function ( position ) {
-
-	UI.Element.call( this );
-
-	this.dom = document.createElement( 'div' );
-	this.dom.style.position = position || 'relative';
-
 	// this.dom.addEventListener( 'mousedown', function ( event ) { event.preventDefault() }, false );
->>>>>>> ddbf4e1c
 
 	return this;
 };
@@ -257,94 +243,22 @@
 };
 
 
-<<<<<<< HEAD
-// IntNumber
-
-UI.IntNumber = function ( position ) {
-=======
 // Color
 
 UI.Color = function ( position ) {
->>>>>>> ddbf4e1c
 
 	UI.Element.call( this );
 
 	this.dom = document.createElement( 'span' );
 	this.dom.style.position = position || 'relative';
-<<<<<<< HEAD
-	this.dom.textContent = '0.00';
-	this.dom.style.marginTop = '2px';
-	this.dom.style.color = '#0080f0';
-	this.dom.style.fontSize = '12px';
-	this.dom.style.textDecoration = 'underline';
-
-	this.onChangeCallback = null;
-
-	var scope = this;
-	var onMouseDownValue, onMouseDownScreenX, onMouseDownScreenY;
-
-	var onMouseDown = function ( event ) {
-
-		event.preventDefault();
-
-		onMouseDownValue = parseInt( scope.dom.textContent );
-		onMouseDownScreenX = event.screenX;
-		onMouseDownScreenY = event.screenY;
-
-		document.addEventListener( 'mousemove', onMouseMove, false );
-		document.addEventListener( 'mouseup', onMouseUp, false );
-
-	}
-
-	var onMouseMove = function ( event ) {
-
-		var dx = event.screenX - onMouseDownScreenX;
-		var dy = event.screenY - onMouseDownScreenY;
-
-		scope.dom.textContent = ( onMouseDownValue + ( dx - dy ) / ( event.shiftKey ? 10 : 100 ) ).toFixed( 0 );
-		scope.onChangeCallback();
-
-	}
-
-	var onMouseUp = function ( event ) {
-
-		document.removeEventListener( 'mousemove', onMouseMove, false );
-		document.removeEventListener( 'mouseup', onMouseUp, false );
-
-	}
-
-	this.dom.addEventListener( 'mousedown', onMouseDown, false );
-=======
 	this.dom.style.width = '64px';
 	this.dom.style.height = '16px';
 	this.dom.style.backgroundColor = '#000000';
->>>>>>> ddbf4e1c
-
-	return this;
-
-};
-
-<<<<<<< HEAD
-UI.IntNumber.prototype = new UI.Element();
-UI.IntNumber.prototype.constructor = UI.IntNumber;
-
-UI.IntNumber.prototype.getValue = function () {
-
-	return parseInt( this.dom.textContent );
-
-};
-
-UI.IntNumber.prototype.setValue = function ( value ) {
-
-	this.dom.textContent = value.toFixed( 0 );
-	return this;
-
-};
-
-UI.IntNumber.prototype.onChange = function ( callback ) {
-
-	this.onChangeCallback = callback;
-=======
+
+	return this;
+
+};
+
 UI.Color.prototype = new UI.Element();
 UI.Color.prototype.constructor = UI.Color;
 
@@ -357,28 +271,11 @@
 UI.Color.prototype.setValue = function ( value ) {
 
 	this.dom.style.backgroundColor = value;
->>>>>>> ddbf4e1c
-	return this;
-
-};
-
-
-<<<<<<< HEAD
-
-// FloatNumber
-
-UI.FloatNumber = function ( position ) {
-
-	UI.Element.call( this );
-
-	this.dom = document.createElement( 'span' );
-	this.dom.style.position = position || 'relative';
-	this.dom.textContent = '0.00';
-	this.dom.style.marginTop = '2px';
-	this.dom.style.color = '#0080f0';
-	this.dom.style.fontSize = '12px';
-	this.dom.style.textDecoration = 'underline';
-=======
+	return this;
+
+};
+
+
 // Number
 
 UI.Number = function ( position ) {
@@ -398,7 +295,6 @@
 
 	this.min = - Infinity;
 	this.max = Infinity;
->>>>>>> ddbf4e1c
 
 	this.onChangeCallback = null;
 
@@ -407,15 +303,9 @@
 
 	var onMouseDown = function ( event ) {
 
-<<<<<<< HEAD
-		event.preventDefault();
-
-		onMouseDownValue = parseFloat( scope.dom.textContent );
-=======
 		// event.preventDefault();
 
 		onMouseDownValue = parseFloat( scope.dom.value );
->>>>>>> ddbf4e1c
 		onMouseDownScreenX = event.screenX;
 		onMouseDownScreenY = event.screenY;
 
@@ -426,19 +316,12 @@
 
 	var onMouseMove = function ( event ) {
 
-<<<<<<< HEAD
-		var dx = event.screenX - onMouseDownScreenX;
-		var dy = event.screenY - onMouseDownScreenY;
-
-		scope.dom.textContent = ( onMouseDownValue + ( dx - dy ) / ( event.shiftKey ? 10 : 100 ) ).toFixed( 2 );
-=======
 		var distance = ( event.screenX - onMouseDownScreenX ) - ( event.screenY - onMouseDownScreenY );
 		var amount = event.shiftKey ? 10 : 100;
 
 		var number = onMouseDownValue + ( distance / amount );
 
 		scope.dom.value = Math.min( scope.max, Math.max( scope.min, number ) ).toFixed( 2 );
->>>>>>> ddbf4e1c
 		scope.onChangeCallback();
 
 	}
@@ -451,8 +334,6 @@
 	}
 
 	this.dom.addEventListener( 'mousedown', onMouseDown, false );
-<<<<<<< HEAD
-=======
 	this.dom.addEventListener( 'change', function ( event ) {
 
 		var number = parseFloat( scope.dom.value );
@@ -465,26 +346,11 @@
 		}
 
 	}, false );
->>>>>>> ddbf4e1c
-
-	return this;
-
-};
-
-<<<<<<< HEAD
-UI.FloatNumber.prototype = new UI.Element();
-UI.FloatNumber.prototype.constructor = UI.FloatNumber;
-
-UI.FloatNumber.prototype.getValue = function () {
-
-	return parseFloat( this.dom.textContent );
-
-};
-
-UI.FloatNumber.prototype.setValue = function ( value ) {
-
-	this.dom.textContent = value.toFixed( 2 );
-=======
+
+	return this;
+
+};
+
 UI.Number.prototype = new UI.Element();
 UI.Number.prototype.constructor = UI.Number;
 
@@ -511,16 +377,11 @@
 UI.Number.prototype.setMax = function ( value ) {
 
 	this.max = value;
->>>>>>> ddbf4e1c
-	return this;
-
-};
-
-<<<<<<< HEAD
-UI.FloatNumber.prototype.onChange = function ( callback ) {
-=======
+	return this;
+
+};
+
 UI.Number.prototype.onChange = function ( callback ) {
->>>>>>> ddbf4e1c
 
 	this.onChangeCallback = callback;
 	return this;
